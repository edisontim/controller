[workspace]
resolver = "2"
members = ["packages/account_sdk", "packages/account-wasm"]

[workspace.package]
edition = "2021"
version = "0.1.0"

[workspace.dependencies]
account_sdk = { path = "packages/account_sdk" }
account-wasm = { path = "packages/account-wasm" }

anyhow = "1"
async-trait = "0.1.80"
base64 = "0.22"
cairo-lang-starknet = "2.4.0"
coset = { version = "0.3.4", features = ["std"] }
ecdsa = "0.16.9"
futures = "0.3"
hex = "0.4.3"
indexmap = { version = "2.2.6", features = ["serde"] }
lazy_static = "1"
once_cell = "1.19.0"
p256 = "0.13"
primitive-types = { version = "0.12", default-features = false }
getrandom = { version = "0.2", features = ["js"] }
rand = { version = "0.8", features = ["getrandom"] }
reqwest = { version = "0.11.16", default-features = false, features = [
    "json",
    "rustls-tls",
] }
serde = { version = "1.0.160", default-features = false, features = ["derive"] }
serde_json = { version = "1.0.96", default-features = false, features = [
    "alloc",
    "raw_value",
] }
serde-wasm-bindgen = "0.6.5"
serde_with = { version = "3.9.0", default-features = false, features = [
    "alloc",
    "macros",
] }
sha2 = "0.10"
thiserror = "1"
toml = "0.8"
u256-literal = "1"
url = { version = "2.3.1", default-features = false }
num-traits = "0.2.19"
wasm-bindgen = "0.2"
wasm-bindgen-futures = "0.4.42"
wasm-webauthn = { git = "https://github.com/cartridge-gg/wasm-webauthn", rev = "972693f" }
tokio = { version = "1.40", features = ["macros", "time"] }
base64urlsafedata = { git = "https://github.com/cartridge-gg/webauthn-rs", rev = "a6cea88" }
serde_cbor_2 = { version = "0.12.0-dev" }
webauthn-rs-core = { git = "https://github.com/cartridge-gg/webauthn-rs", rev = "a6cea88" }
webauthn-rs-proto = { git = "https://github.com/cartridge-gg/webauthn-rs", rev = "a6cea88" }
webauthn-authenticator-rs = { git = "https://github.com/cartridge-gg/webauthn-rs", rev = "a6cea88", features = [
    "softpasskey",
] }

<<<<<<< HEAD
cainome = { git = "https://github.com/cartridge-gg/cainome", tag = "v0.5.0", features = [
    "abigen-rs",
] }
cainome-cairo-serde = { git = "https://github.com/cartridge-gg/cainome", tag = "v0.5.0" }
=======
cainome = { version = "0.5.0", features = [
    "abigen-rs",
] }
cainome-cairo-serde = "0.1.0"
>>>>>>> 8de3ce8c

starknet = "0.13.0"
starknet-crypto = { version = "0.7.3", features = ["pedersen_no_lookup"] }
starknet-types-core = { version = "0.1", features = ["curve", "hash"] }

# Compiler optimization when running test to prevent 'locals exceed maximum' error,
# where a function is using more that the maximum allowed local variables.
[profile.dev]
incremental = true
opt-level = 1

[profile.release]
opt-level = 'z'
lto = true
codegen-units = 1
panic = 'abort'
strip = true
debug = false
incremental = false<|MERGE_RESOLUTION|>--- conflicted
+++ resolved
@@ -57,17 +57,10 @@
     "softpasskey",
 ] }
 
-<<<<<<< HEAD
-cainome = { git = "https://github.com/cartridge-gg/cainome", tag = "v0.5.0", features = [
-    "abigen-rs",
-] }
-cainome-cairo-serde = { git = "https://github.com/cartridge-gg/cainome", tag = "v0.5.0" }
-=======
 cainome = { version = "0.5.0", features = [
     "abigen-rs",
 ] }
 cainome-cairo-serde = "0.1.0"
->>>>>>> 8de3ce8c
 
 starknet = "0.13.0"
 starknet-crypto = { version = "0.7.3", features = ["pedersen_no_lookup"] }
