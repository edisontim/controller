--- conflicted
+++ resolved
@@ -1,6 +1,2 @@
 [toolchain]
-<<<<<<< HEAD
-channel = "1.81"
-=======
-channel = "1.85"
->>>>>>> 8de3ce8c
+channel = "1.85"