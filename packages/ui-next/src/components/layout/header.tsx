--- conflicted
+++ resolved
@@ -182,18 +182,9 @@
 
   return (
     <div
-<<<<<<< HEAD
-      className={cn(
-        "px-6 pt-6 pb-4 flex items-center justify-between",
-        className,
-      )}
-    >
-      <div className="flex items-center gap-4 flex-shrink min-w-0">
-=======
       className={cn("p-6 flex items-center justify-between h-20", className)}
     >
       <div className="flex items-center flex-shrink min-w-0 gap-6">
->>>>>>> 59938eba
         <HeaderIcon variant={variant} Icon={Icon} icon={icon} />
         <Headline variant={variant} title={title} description={description} />
       </div>
