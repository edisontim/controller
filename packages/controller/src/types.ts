--- conflicted
+++ resolved
@@ -134,9 +134,7 @@
   openPurchaseCredits(): void;
   openExecute(calls: Call[]): Promise<void>;
   switchChain(rpcUrl: string): Promise<void>;
-<<<<<<< HEAD
   openStarterPack(): void;
-=======
 
   // External wallet methods
   externalDetectWallets(): Promise<ExternalWallet[]>;
@@ -156,7 +154,6 @@
     type: ExternalWalletType,
     tokenAddress?: string,
   ): Promise<ExternalWalletResponse>;
->>>>>>> 083da847
 }
 
 export interface Profile {
