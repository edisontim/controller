--- conflicted
+++ resolved
@@ -25,15 +25,11 @@
 import { defaultTheme, controllerConfigs } from "@cartridge/presets";
 import { ParsedSessionPolicies, parseSessionPolicies } from "./session";
 import { useThemeEffect } from "@cartridge/ui-next";
-<<<<<<< HEAD
-// import { useRevokeSessionMutation } from "@cartridge/utils/api/cartridge";
-=======
 import { shortString } from "starknet";
 import { RpcProvider } from "starknet";
 
 type ParentMethods = AsyncMethodReturns<{
   close: () => Promise<void>;
->>>>>>> c48a81f4
 
   // Wallet bridge methods
   externalDetectWallets: () => Promise<ExternalWallet[]>;
@@ -222,34 +218,6 @@
     };
   }, [setOrigin, setRpcUrl, setContext, setController]);
 
-<<<<<<< HEAD
-  // const revokeMutation = useRevokeSessionMutation();
-
-  /**
-   * Logout user from the application and revoke session if needed
-   * @param sessionID - optional session ID(username) to logout
-   */
-  const logout = useCallback(
-    () => {
-      window.controller
-        ?.disconnect()
-        .then(() => {
-          setController(undefined);
-
-          context?.resolve?.({
-            code: ResponseCodes.NOT_CONNECTED,
-            message: "User logged out",
-          });
-        })
-        // .finally(async () => {
-        //   if (sessionID) {
-        //     await revokeMutation.mutateAsync({ id: sessionID });
-        //   }
-        // });
-    },
-    [context, setController],
-  );
-=======
   const logout = useCallback(() => {
     if (window.controller?.disconnect) {
       window.controller
@@ -269,7 +237,6 @@
         });
     }
   }, [context, setController]);
->>>>>>> c48a81f4
 
   const openSettings = useCallback(() => {
     if (!context) return;
