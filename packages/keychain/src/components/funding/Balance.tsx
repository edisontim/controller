import { useController } from "@/hooks/controller";
import {
  convertTokenAmountToUSD,
  formatBalance,
  useFeeToken,
} from "@/hooks/tokens";
import {
  Card,
  CardHeader,
  CardTitle,
  TokenCard,
  TokenSummary,
} from "@cartridge/ui-next";
import { useCreditBalance } from "@cartridge/utils";

export enum BalanceType {
  CREDITS = "credits",
  FEE_TOKEN = "fee-token",
}

type BalanceProps = {
  title?: string;
  types: BalanceType[];
  /**
   * Should only be used for demo purpose
   */
  balance?: number;
};

export function Balance({ types, title, balance }: BalanceProps) {
  const { controller } = useController();
  const { balance: creditBalance } = useCreditBalance({
    username: controller?.username(),
    interval: 3000,
  });

  const { token } = useFeeToken();

  if (!token) {
    return null;
  }

  return (
    <Card>
      <CardHeader>
        <CardTitle className="normal-case font-semibold text-xs">
          {title ?? "Balance"}
        </CardTitle>
      </CardHeader>
      <TokenSummary>
        {types.includes(BalanceType.CREDITS) && (
<<<<<<< HEAD
          <CardListItem className="flex flex-row items-center p-3">
            <div className="flex flex-row items-center gap-3 w-full">
              <div className="p-1 bg-background-300 rounded-full">
                <img src="/ERC-20-Icon.svg" className="size-8" />
              </div>
              <div className="flex flex-col gap-0.5 w-full">
                <div className="w-full flex flex-row item-center justify-between">
                  <p className="text-foreground-100 font-medium text-sm">
                    Credits
                  </p>
                  <p className="text-foreground-100 font-medium text-sm">
                    {balance
                      ? `$${balance.toFixed(2)}`
                      : creditBalance.formatted}
                  </p>
                </div>
                <p className="text-foreground-300 font-normal text-xs">
                  {balance
                    ? balance
                    : creditBalance.formatted
                      ? creditBalance.formatted
                      : "Loading"}{" "}
                  Credits
                </p>
              </div>
            </div>
          </CardListItem>
=======
          <TokenCard
            image={"https://static.cartridge.gg/presets/credit/icon.svg"}
            title={"Credits"}
            amount={`${creditBalance.formatted || "Loading"} CREDITS`}
            value={creditBalance.formatted || ""}
          />
>>>>>>> 781ca4d0
        )}
        {types.includes(BalanceType.FEE_TOKEN) && token && (
          <TokenCard
            image={token.icon || ""}
            title={token.name}
            amount={
              token?.balance !== undefined
                ? `${formatBalance(token.balance)} ${token.symbol}`
                : "Loading"
            }
            value={
              token && token.balance !== undefined && token.price
                ? convertTokenAmountToUSD(token.balance, 18, token.price)
                : ""
            }
          />
        )}
      </TokenSummary>
    </Card>
  );
}<|MERGE_RESOLUTION|>--- conflicted
+++ resolved
@@ -21,13 +21,10 @@
 type BalanceProps = {
   title?: string;
   types: BalanceType[];
-  /**
-   * Should only be used for demo purpose
-   */
-  balance?: number;
+  amount?: number;
 };
 
-export function Balance({ types, title, balance }: BalanceProps) {
+export function Balance({ types, title, amount }: BalanceProps) {
   const { controller } = useController();
   const { balance: creditBalance } = useCreditBalance({
     username: controller?.username(),
@@ -49,42 +46,20 @@
       </CardHeader>
       <TokenSummary>
         {types.includes(BalanceType.CREDITS) && (
-<<<<<<< HEAD
-          <CardListItem className="flex flex-row items-center p-3">
-            <div className="flex flex-row items-center gap-3 w-full">
-              <div className="p-1 bg-background-300 rounded-full">
-                <img src="/ERC-20-Icon.svg" className="size-8" />
-              </div>
-              <div className="flex flex-col gap-0.5 w-full">
-                <div className="w-full flex flex-row item-center justify-between">
-                  <p className="text-foreground-100 font-medium text-sm">
-                    Credits
-                  </p>
-                  <p className="text-foreground-100 font-medium text-sm">
-                    {balance
-                      ? `$${balance.toFixed(2)}`
-                      : creditBalance.formatted}
-                  </p>
-                </div>
-                <p className="text-foreground-300 font-normal text-xs">
-                  {balance
-                    ? balance
-                    : creditBalance.formatted
-                      ? creditBalance.formatted
-                      : "Loading"}{" "}
-                  Credits
-                </p>
-              </div>
-            </div>
-          </CardListItem>
-=======
           <TokenCard
             image={"https://static.cartridge.gg/presets/credit/icon.svg"}
             title={"Credits"}
-            amount={`${creditBalance.formatted || "Loading"} CREDITS`}
-            value={creditBalance.formatted || ""}
+            amount={
+              amount
+                ? `$${amount.toFixed(2).toString()}`
+                : `${creditBalance.formatted || "Loading"} Credits`
+            }
+            value={
+              amount
+                ? `$${amount.toFixed(2).toString()}`
+                : creditBalance.formatted || ""
+            }
           />
->>>>>>> 781ca4d0
         )}
         {types.includes(BalanceType.FEE_TOKEN) && token && (
           <TokenCard
