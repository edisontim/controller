import {
  Flex,
  Tag,
  Text,
  HStack,
  Link,
  Input,
  Spacer,
  VStack,
  Tooltip,
<<<<<<< HEAD
  SystemProps,
=======
  Box,
>>>>>>> 7e68b2d9
} from "@chakra-ui/react";
import { FieldInputProps } from "formik";
import { formatEther } from "ethers/lib/utils";
import { Policy } from "@cartridge/controller";
import { formatAddress } from "@cartridge/ui/components/Address";
import { StarkscanUrl } from "utils/url";
import EthereumIcon from "@cartridge/ui/src/components/icons/Ethereum";
import CodeIcon from "@cartridge/ui/src/components/icons/Code";
import InfoIcon from "@cartridge/ui/src/components/icons/Info";
import { constants } from "starknet";

export const Call = ({
  chainId,
  policy,
  ...rest
}: {
  chainId: constants.StarknetChainId;
  policy: Policy;
<<<<<<< HEAD
} & SystemProps) => {
  return (
    <HStack w="full" bgColor="gray.700" py="7px" px="12px" {...rest}>
      <CodeIcon boxSize="18px" />
      <Text fontSize="13px">{policy.method}</Text>
      <Spacer />
      <InfoIcon color="gray.200" boxSize="12px" />
=======
  notice?: string;
}) => {
  const title = (
    <HStack>
      <Box>{policy.method}</Box>
      {notice && (
        <Tag colorScheme="red" size="sm">
          {notice}
        </Tag>
      )}
>>>>>>> 7e68b2d9
    </HStack>
  );
};

export const CallToggle = ({
  chainId,
  policy,
  notice,
  ...rest
}: {
  chainId: constants.StarknetChainId;
  policy: Policy;
  notice?: string;
} & FieldInputProps<boolean>) => {
  return (
    <HStack w="full" bgColor="gray.600" py="7px" px="12px">
      <CodeIcon boxSize="18px" />
      <Box fontSize="13px" textTransform="capitalize">
        {policy.method}
      </Box>
      <Spacer />
      <Tooltip label={`View on Starkscan`} placement="left" hasArrow>
        <Link
          href={StarkscanUrl(chainId).contract(policy.target, "write-contract")}
          isExternal
        >
          <InfoIcon color="gray.200" boxSize="12px" />
        </Link>
      </Tooltip>
    </HStack>
  );
};

export const MaxFee = ({
  maxFee,
  ...rest
}: {
  maxFee: string;
} & FieldInputProps<boolean>) => {
  const eth = formatEther(maxFee);
  const title = `Max gas spend ${eth} ETH`;
  const description = "Game can spend no more than this amount of gas";
  return (
    <>
      <Switchable
        title={title}
        description={description}
        toggable={false}
        {...rest}
      />
      <HStack pt="14px">
        <HStack position="relative" maxWidth="30%">
          <Input type="number" value={eth} pl="30px"></Input>
          <EthereumIcon position="absolute" boxSize="14px" color="gray.200" />
        </HStack>
        <Spacer />
        <Text></Text>
      </HStack>
    </>
  );
};

const Switchable = ({
  title,
  description,
  toggable = true,
  disable = false,
  errMsg,
  ...rest
}: {
  title: React.ReactElement | string;
  description?: React.ReactElement | string;
  disable?: boolean;
  errMsg?: string;
  toggable?: boolean;
} & FieldInputProps<boolean>) => (
  <Flex>
    <Base title={title} description={description} />
  </Flex>
);

const Base = ({
  title,
  description,
}: {
  title: React.ReactElement | string;
  description?: React.ReactElement | string;
  disable?: boolean;
  errMsg?: string;
}) => (
  <HStack w="full" bgColor="gray.700" py="7px" px="12px">
    <CodeIcon boxSize="18px" />
    {title}
    <Spacer />
    <InfoIcon color="gray.200" boxSize="12px" />
  </HStack>
);<|MERGE_RESOLUTION|>--- conflicted
+++ resolved
@@ -1,18 +1,13 @@
 import {
+  Box,
   Flex,
-  Tag,
   Text,
   HStack,
   Link,
   Input,
   Spacer,
-  VStack,
   Tooltip,
-<<<<<<< HEAD
   SystemProps,
-=======
-  Box,
->>>>>>> 7e68b2d9
 } from "@chakra-ui/react";
 import { FieldInputProps } from "formik";
 import { formatEther } from "ethers/lib/utils";
@@ -31,7 +26,6 @@
 }: {
   chainId: constants.StarknetChainId;
   policy: Policy;
-<<<<<<< HEAD
 } & SystemProps) => {
   return (
     <HStack w="full" bgColor="gray.700" py="7px" px="12px" {...rest}>
@@ -39,18 +33,6 @@
       <Text fontSize="13px">{policy.method}</Text>
       <Spacer />
       <InfoIcon color="gray.200" boxSize="12px" />
-=======
-  notice?: string;
-}) => {
-  const title = (
-    <HStack>
-      <Box>{policy.method}</Box>
-      {notice && (
-        <Tag colorScheme="red" size="sm">
-          {notice}
-        </Tag>
-      )}
->>>>>>> 7e68b2d9
     </HStack>
   );
 };
