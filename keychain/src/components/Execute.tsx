import { useCallback, useEffect, useMemo, useState } from "react";
import { Flex, Text, VStack } from "@chakra-ui/react";

import Controller, { RegisterData, VERSION } from "utils/controller";
import {
  Abi,
  constants,
  hash,
  number,
  transaction,
  Call as StarknetCall,
  EstimateFee,
  EstimateFeeResponse,
  stark,
  InvocationsDetails,
} from "starknet";
import { Banner } from "components/Banner";
import { Call } from "components/Call";
import Footer from "components/Footer";
<<<<<<< HEAD
import { Error } from "components/Error";
import { normalize, validate } from "pages";
=======
>>>>>>> 7e68b2d9
import { estimateFeeBulk } from "utils/gateway";
import Fees from "components/Fees";
import TransactionIcon from "./icons/Transaction";
import BN from "bn.js";
import selectors from "utils/selectors";
import Storage from "utils/storage";

const Execute = ({
  origin,
  controller,
  transactions,
  transactionsDetail,
  abis,
}: {
  origin: string;
  controller: Controller;
  transactions: StarknetCall | StarknetCall[];
  transactionsDetail?: InvocationsDetails & {
    chainId?: constants.StarknetChainId;
  };
  abis?: Abi[];
}) => {
  const [nonce, setNonce] = useState<BN>();
  const [fees, setFees] = useState<{
    base: BN;
    max: BN;
  }>();
  const [error, setError] = useState<Error>();
  const [isLoading, setLoading] = useState<boolean>(false);

<<<<<<< HEAD
  const chainId = useMemo(
    () => transactionsDetail?.chainId || constants.StarknetChainId.TESTNET,
    [transactionsDetail],
  );
  const account = useMemo(
    () => controller.account(chainId),
    [controller, chainId],
  );

=======
  const chainId = transactionsDetail?.chainId
    ? transactionsDetail.chainId
    : constants.StarknetChainId.MAINNET;
  const account = controller.account(chainId);
>>>>>>> 7e68b2d9
  const { calls, calldata } = useMemo(() => {
    const calls = Array.isArray(transactions) ? transactions : [transactions];
    return {
      calls,
      calldata: transaction.fromCallsToExecuteCalldata(calls),
    };
  }, [transactions]);

  // Estimate fees
  useEffect(() => {
    if (!controller || !nonce || !calls) {
      return;
    }

<<<<<<< HEAD
    async function register() {
      try {
        if (account.registered) {
          if (transactionsDetail.maxFee) {
            setFees({
              base: number.toBN(transactionsDetail.maxFee),
              max: number.toBN(transactionsDetail.maxFee),
            });
            return;
          }
          const fees = await account.estimateInvokeFee(calls, { nonce });
          setFees({ base: fees.overall_fee, max: fees.suggestedMaxFee });
        } else if (!account.registered && registerData) {
          const nextNonce = number.toHex(nonce.add(number.toBN(1)));
          const signerDetails = {
            walletAddress: controller.address,
            nonce: nextNonce,
            maxFee: constants.ZERO,
            version: hash.transactionVersion,
            chainId: chainId,
          };

          const signature = await controller.signer.signTransaction(
            calls,
            signerDetails,
          );

          const estimates = (await estimateFeeBulk(chainId, [
            registerData.invoke,
            {
              invocation: {
                contractAddress: controller.address,
                calldata: calldata,
                signature,
              },
              details: {
                version: hash.transactionVersion,
                nonce: nextNonce,
                maxFee: constants.ZERO,
              },
            },
          ])) as EstimateFeeResponse[];

          const fees = estimates.reduce<EstimateFee>(
            (prev, estimate) => {
              const overall_fee = prev.overall_fee.add(
                number.toBN(estimate.overall_fee),
              );
              return {
                overall_fee: overall_fee,
                gas_consumed: prev.gas_consumed.add(
                  number.toBN(estimate.gas_consumed),
                ),
                gas_price: prev.gas_price.add(number.toBN(estimate.gas_price)),
                suggestedMaxFee: overall_fee,
              };
=======
    if (account.registered && transactionsDetail.maxFee) {
      setFees({
        base: number.toBN(transactionsDetail.maxFee),
        max: number.toBN(transactionsDetail.maxFee),
      });
      return;
    }

    if (account.registered) {
      account.estimateInvokeFee(calls, { nonce }).then((fees) => {
        setFees({ base: fees.overall_fee, max: fees.suggestedMaxFee });
      });
      return;
    }

    async function estimate() {
      const pendingRegister = Storage.get(
        selectors[VERSION].register(controller.address, chainId),
      );
      try {
        const nextNonce = number.toHex(nonce.add(number.toBN(1)));
        const signerDetails = {
          walletAddress: controller.address,
          nonce: nextNonce,
          maxFee: constants.ZERO,
          version: hash.transactionVersion,
          chainId: chainId,
        };

        const signature = await controller.signer.signTransaction(
          calls,
          signerDetails,
        );

        let estimates = await estimateFeeBulk(chainId, [
          pendingRegister.invoke,
          {
            invocation: {
              contractAddress: controller.address,
              calldata: calldata,
              signature,
>>>>>>> 7e68b2d9
            },
            details: {
              version: hash.transactionVersion,
              nonce: nextNonce,
              maxFee: constants.ZERO,
            },
          },
        ]);

<<<<<<< HEAD
          fees.suggestedMaxFee = stark.estimatedFeeToMaxFee(fees.overall_fee);
          setFees({ base: fees.overall_fee, max: fees.suggestedMaxFee });
        }
      } catch (e) {
        console.log(e);
=======
        if (estimates.code) {
          setError(estimates.message);
          return;
        }

        const estimates2 = estimates as EstimateFeeResponse[];
        const fees = estimates2.reduce<EstimateFee>(
          (prev, estimate) => {
            const overall_fee = prev.overall_fee.add(
              number.toBN(estimate.overall_fee),
            );
            return {
              overall_fee: overall_fee,
              gas_consumed: prev.gas_consumed.add(
                number.toBN(estimate.gas_consumed),
              ),
              gas_price: prev.gas_price.add(number.toBN(estimate.gas_price)),
              suggestedMaxFee: overall_fee,
            };
          },
          {
            overall_fee: number.toBN(0),
            gas_consumed: number.toBN(0),
            gas_price: number.toBN(0),
            suggestedMaxFee: number.toBN(0),
          },
        );

        fees.suggestedMaxFee = stark.estimatedFeeToMaxFee(fees.overall_fee);
        setFees({ base: fees.overall_fee, max: fees.suggestedMaxFee });
      } catch (e) {
        debugger;
        console.error(e);
>>>>>>> 7e68b2d9
        setError(e);
        return;
      }
    }

    estimate();
  }, [
    account,
    controller,
    nonce,
    setError,
    setFees,
    calldata,
    calls,
    chainId,
    transactionsDetail.maxFee,
  ]);

  useEffect(() => {
    if (account) {
      account.getNonce().then((n: BN) => {
        setNonce(number.toBN(n));
      });
    }
  }, [account]);

  const onSubmit = useCallback(async () => {
    setLoading(true);
    await account.execute(calls, null, {
      maxFee: fees.max,
      nonce,
      version: hash.transactionVersion,
    });
    setLoading(false);
<<<<<<< HEAD
  }, [account, nonce, calls, fees]);
=======
    confirm();
  }, [account, nonce, calls, fees]);

  if (error) {
    return <div>{error.message}</div>;
  }
>>>>>>> 7e68b2d9

  return (
    <Flex m={4} direction="column">
      <Banner
        title="Submit Transaction"
        icon={<TransactionIcon boxSize="30px" />}
        chainId={chainId}
        pb="20px"
      />
      <Flex direction="column" gap="10px">
        <Flex direction="column" height="230px" overflowY="auto">
          <VStack spacing="1px">
            <VStack
              w="full"
              p="12px"
              align="flex-start"
              bgColor="gray.700"
              borderRadius="6px 6px 0 0"
            >
              <Text variant="ibm-upper-bold" fontSize="10px" color="gray.200">
                Actions
              </Text>
              <Text fontSize="11px" color="gray.200">
                Execute the following actions
              </Text>
            </VStack>
            <VStack w="full">
              {calls.map((call, i) => (
                <Call
                  key={i}
                  chainId={chainId}
                  policy={{
                    target: call.contractAddress,
                    method: call.entrypoint,
                  }}
                  _last={{ borderRadius: "0 0 6px 6px" }}
                />
              ))}
            </VStack>
          </VStack>
        </Flex>
        <Footer
          isLoading={isLoading}
          isDisabled={!fees}
          confirmText="Submit"
          onConfirm={onSubmit}
          onCancel={() => {}}
        >
          {!error && <Fees chainId={chainId} fees={fees} />}
          <Error error={error} />
        </Footer>
      </Flex>
    </Flex>
  );
};

export default Execute;<|MERGE_RESOLUTION|>--- conflicted
+++ resolved
@@ -17,11 +17,7 @@
 import { Banner } from "components/Banner";
 import { Call } from "components/Call";
 import Footer from "components/Footer";
-<<<<<<< HEAD
 import { Error } from "components/Error";
-import { normalize, validate } from "pages";
-=======
->>>>>>> 7e68b2d9
 import { estimateFeeBulk } from "utils/gateway";
 import Fees from "components/Fees";
 import TransactionIcon from "./icons/Transaction";
@@ -52,22 +48,10 @@
   const [error, setError] = useState<Error>();
   const [isLoading, setLoading] = useState<boolean>(false);
 
-<<<<<<< HEAD
-  const chainId = useMemo(
-    () => transactionsDetail?.chainId || constants.StarknetChainId.TESTNET,
-    [transactionsDetail],
-  );
-  const account = useMemo(
-    () => controller.account(chainId),
-    [controller, chainId],
-  );
-
-=======
   const chainId = transactionsDetail?.chainId
     ? transactionsDetail.chainId
     : constants.StarknetChainId.MAINNET;
   const account = controller.account(chainId);
->>>>>>> 7e68b2d9
   const { calls, calldata } = useMemo(() => {
     const calls = Array.isArray(transactions) ? transactions : [transactions];
     return {
@@ -82,64 +66,6 @@
       return;
     }
 
-<<<<<<< HEAD
-    async function register() {
-      try {
-        if (account.registered) {
-          if (transactionsDetail.maxFee) {
-            setFees({
-              base: number.toBN(transactionsDetail.maxFee),
-              max: number.toBN(transactionsDetail.maxFee),
-            });
-            return;
-          }
-          const fees = await account.estimateInvokeFee(calls, { nonce });
-          setFees({ base: fees.overall_fee, max: fees.suggestedMaxFee });
-        } else if (!account.registered && registerData) {
-          const nextNonce = number.toHex(nonce.add(number.toBN(1)));
-          const signerDetails = {
-            walletAddress: controller.address,
-            nonce: nextNonce,
-            maxFee: constants.ZERO,
-            version: hash.transactionVersion,
-            chainId: chainId,
-          };
-
-          const signature = await controller.signer.signTransaction(
-            calls,
-            signerDetails,
-          );
-
-          const estimates = (await estimateFeeBulk(chainId, [
-            registerData.invoke,
-            {
-              invocation: {
-                contractAddress: controller.address,
-                calldata: calldata,
-                signature,
-              },
-              details: {
-                version: hash.transactionVersion,
-                nonce: nextNonce,
-                maxFee: constants.ZERO,
-              },
-            },
-          ])) as EstimateFeeResponse[];
-
-          const fees = estimates.reduce<EstimateFee>(
-            (prev, estimate) => {
-              const overall_fee = prev.overall_fee.add(
-                number.toBN(estimate.overall_fee),
-              );
-              return {
-                overall_fee: overall_fee,
-                gas_consumed: prev.gas_consumed.add(
-                  number.toBN(estimate.gas_consumed),
-                ),
-                gas_price: prev.gas_price.add(number.toBN(estimate.gas_price)),
-                suggestedMaxFee: overall_fee,
-              };
-=======
     if (account.registered && transactionsDetail.maxFee) {
       setFees({
         base: number.toBN(transactionsDetail.maxFee),
@@ -181,7 +107,6 @@
               contractAddress: controller.address,
               calldata: calldata,
               signature,
->>>>>>> 7e68b2d9
             },
             details: {
               version: hash.transactionVersion,
@@ -191,13 +116,6 @@
           },
         ]);
 
-<<<<<<< HEAD
-          fees.suggestedMaxFee = stark.estimatedFeeToMaxFee(fees.overall_fee);
-          setFees({ base: fees.overall_fee, max: fees.suggestedMaxFee });
-        }
-      } catch (e) {
-        console.log(e);
-=======
         if (estimates.code) {
           setError(estimates.message);
           return;
@@ -231,7 +149,6 @@
       } catch (e) {
         debugger;
         console.error(e);
->>>>>>> 7e68b2d9
         setError(e);
         return;
       }
@@ -266,16 +183,7 @@
       version: hash.transactionVersion,
     });
     setLoading(false);
-<<<<<<< HEAD
   }, [account, nonce, calls, fees]);
-=======
-    confirm();
-  }, [account, nonce, calls, fees]);
-
-  if (error) {
-    return <div>{error.message}</div>;
-  }
->>>>>>> 7e68b2d9
 
   return (
     <Flex m={4} direction="column">
