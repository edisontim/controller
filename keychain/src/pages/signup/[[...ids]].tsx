--- conflicted
+++ resolved
@@ -74,11 +74,7 @@
     { enabled: !!controller?.address },
   );
 
-<<<<<<< HEAD
-  const { mutateAsync: deployMainnetAccount, isLoading: loadingDeploy } =
-=======
   const { mutateAsync: deployAccount, isLoading: loadingDeploy } =
->>>>>>> d3f0b653
     useDeployAccountMutation();
 
   const onConfirm = useCallback(
@@ -103,25 +99,9 @@
       );
 
       await onCreateFinalize(deviceKey, credentials);
-
-<<<<<<< HEAD
-      // const deployResult = await deployMainnetAccount({
-      //   id: username,
-      //   starterpackId: data?.game?.starterPack?.id,
-      // });
-
-      // setDeployTx(deployResult.deployAccount.deployTransaction.transactionHash);
-=======
-      const deployResult = await deployAccount({
-        id: username,
-        chainId: "starknet:SN_GOERLI",
-      });
-      
-      setActive(address, deployResult.deployAccount.deployTransaction.transactionHash);
->>>>>>> d3f0b653
       setRegState(RegistrationState.READY);
     },
-    [deployAccount],
+    [],
   );
 
   const onComplete = useCallback(async () => {
