import type { NextPage } from "next";
import dynamic from "next/dynamic";
import { ReactNode, useEffect, useState } from "react";

import { connectToParent } from "@cartridge/penpal";

import Controller, { diff, VERSION } from "utils/controller";
import { normalize as normalizeOrigin } from "utils/url";
import { Policy, Session } from "@cartridge/controller";
import Connect from "components/Connect";
import { Login } from "components/Login";
import { Box, Container as ChakraContainer } from "@chakra-ui/react";
import { Header } from "components/Header";
import {
  Abi,
  Call,
  constants,
  InvocationsDetails,
  InvokeFunctionResponse,
  number,
  Signature,
  typedData,
} from "starknet";
import SignMessage from "components/SignMessage";
import Execute from "components/Execute";
import selectors from "utils/selectors";
import Storage from "utils/storage";

import { estimateDeclareFee, estimateInvokeFee } from "../methods/estimate";
import provision from "../methods/provision";
import { register } from "../methods/register";
import login from "../methods/login";
import logout from "../methods/logout";
import { revoke, session, sessions } from "../methods/sessions";

export function normalize<T = Function>(
  fn: (origin: string) => T,
): (origin: string) => T {
  return (origin: string) => fn(normalizeOrigin(origin));
}

export function validate<T = Function>(
  fn: (controller: Controller, session: Session, origin: string) => T,
): (origin: string) => T {
  return (origin: string) => {
    const controller = Controller.fromStore();
    if (!controller) {
      throw new Error("no controller");
    }

    const session = controller.session(origin);
    if (!session) {
      throw new Error("not connected");
    }

    return fn(controller, session, origin);
  };
}

const Container = ({ children }: { children: ReactNode }) => (
  <ChakraContainer
    display="flex"
    alignItems="center"
    justifyContent="center"
    position="fixed"
    left={0}
    right={0}
    top={0}
    bottom={0}
  >
    <Header />
    <Box
      position="fixed"
      left={0}
      right={0}
      bottom={0}
      top="50px"
      overflowX="scroll"
    >
      {children}
    </Box>
  </ChakraContainer>
);

type Context = Connect | Execute | SignMessage;

type Connect = {
  origin: string;
  type: "connect";
  policies: Policy[];
  resolve: ({
    address,
    policies,
  }: {
    address: string;
    policies: Policy[];
  }) => void;
  reject: (reason?: unknown) => void;
};

type Execute = {
  origin: string;
  type: "execute";
  transactions: Call | Call[];
  abis?: Abi[];
  transactionsDetail?: InvocationsDetails & {
    chainId?: constants.StarknetChainId;
  };
  resolve: ({ res, needSync }: { res?: InvokeFunctionResponse, needSync?: boolean }) => void;
  reject: (reason?: unknown) => void;
};

type SignMessage = {
  origin: string;
  type: "sign-message";
  typedData: typedData.TypedData;
  account: string;
  resolve: (signature: Signature) => void;
  reject: (reason?: unknown) => void;
};

const Index: NextPage = () => {
  const [chainId, setChainId] = useState<constants.StarknetChainId>(
    constants.StarknetChainId.MAINNET,
  );
  const [context, setContext] = useState<Context>();

  useEffect(() => {
    if (typeof window === "undefined") {
      return;
    }

    if (window.self === window.top) {
      return;
    }

    const connection = connectToParent({
      methods: {
        connect: normalize((origin: string) => async (policies: Policy[]) => {
          return await new Promise((resolve, reject) => {
            setContext({
              type: "connect",
              origin,
              policies,
              resolve,
              reject,
            } as Connect);
          });
        }),
        disconnect: normalize(
          validate(
            (controller: Controller, _session: Session, origin: string) => () =>
              controller.revoke(origin),
          ),
        ),
        execute: normalize(
          validate(
            (controller: Controller, session: Session, origin: string) =>
              async (
                transactions: Call | Call[],
                abis?: Abi[],
                transactionsDetail?: InvocationsDetails & {
                  chainId?: constants.StarknetChainId;
                },
                sync?: boolean,
              ) => {
                const cId = transactionsDetail?.chainId
                  ? transactionsDetail.chainId
                  : chainId;
                if (sync) {
                  return await new Promise((resolve, reject) => {
                    setContext({
                      type: "execute",
                      origin,
                      transactions,
                      abis,
                      transactionsDetail,
                      resolve,
                      reject,
                    } as Execute);
                  });
                }

                const account = controller.account(cId);
                if (!account.registered || !account.deployed) {
                  return Promise.resolve({ needSync: true });
                }

                const calls = Array.isArray(transactions)
                  ? transactions
                  : [transactions];
                const policies = calls.map(
                  (txn) =>
                  ({
                    target: txn.contractAddress,
                    method: txn.entrypoint,
                  } as Policy),
                );

                const missing = diff(policies, session.policies);
                if (missing.length > 0) {
                  return Promise.resolve({ needSync: true });
                }

                if (!transactionsDetail.maxFee) {
                  transactionsDetail.maxFee = (
                    await account.estimateInvokeFee(calls, {
                      nonce: transactionsDetail.nonce,
                    })
                  ).suggestedMaxFee;
                }

                if (
                  session.maxFee &&
                  transactionsDetail &&
                  number
                    .toBN(transactionsDetail.maxFee)
                    .gt(number.toBN(session.maxFee))
                ) {
                  return Promise.resolve({ needSync: true });
                }

                return account.execute(calls, abis, transactionsDetail);
              },
          ),
        ),
        estimateDeclareFee: normalize(validate(estimateDeclareFee)),
        estimateInvokeFee: normalize(validate(estimateInvokeFee)),
        provision: normalize(provision),
        register: normalize(register),
        login: normalize(login),
        logout: normalize(logout),
        probe: normalize(
          validate((controller: Controller, session: Session) => () => ({
            address: controller.address,
            policies: session.policies,
          })),
        ),
        revoke: normalize(revoke),
        signMessage: normalize(
          validate(
            (controller: Controller, session: Session) =>
              async (typedData: typedData.TypedData, account: string) => {
                return await new Promise((resolve, reject) => {
                  setContext({
                    type: "sign-message",
                    origin,
                    typedData,
                    account,
                    resolve,
                    reject,
                  } as SignMessage);
                });
              },
          ),
        ),
        session: normalize(session),
        sessions: normalize(sessions),
      },
    });

    return () => {
      connection.destroy();
    };
    // eslint-disable-next-line react-hooks/exhaustive-deps
  }, [setContext]);

<<<<<<< HEAD
  if (window.self === window.top) {
    return <></>;
  }

  // No controller, send to login
  const controller = Controller.fromStore();
  if (!controller) {
    return (
      <Container>
        <Login />
      </Container>
    );
  }

  if (!context?.origin) {
    return <></>;
  }

  if (context.type === "connect") {
    const ctx = context as Connect;
    return (
      <Container>
        <Connect
          chainId={chainId}
          controller={controller}
          origin={ctx.origin}
          policys={ctx.type === "connect" ? (ctx as Connect).policies : []}
          onConnect={async ({
            address,
            policies,
          }: {
            address: string;
            policies: Policy[];
          }) => {
            if (!controller.account(chainId).registered) {
              const { assertion, invoke } = await controller.signAddDeviceKey(
                chainId,
              );
              Storage.set(
                selectors[VERSION].register(controller.address, chainId),
                { assertion, invoke },
              );
            }

            ctx.resolve({ address, policies });
          }}
          onCancel={() => ctx.reject()}
        />
      </Container>
    );
  }

  // No session, gate access to methods below
  const sesh = controller.session(context.origin);
  if (!sesh) {
    return <div>nah</div>;
  }

  if (context.type === "sign-message") {
    const ctx = context as SignMessage;
    return (
      <Container>
        <SignMessage
          controller={controller}
          origin={ctx.origin}
          typedData={ctx.typedData}
          onSign={(sig) => context.resolve(sig)}
          onCancel={() => context.reject()}
        />
      </Container>
    );
  }

  if (context.type === "execute") {
    const ctx = context as Execute;
    const account = controller.account(chainId);

    if (!account.deployed) {
      return <div>Deploy</div>;
    } else if (!account.registered) {
      return <div>Register</div>;
    }

    return (
      <Container>
        <Execute controller={controller} {...ctx} />
      </Container>
    );
  }

  return <Container>Here</Container>;
=======
  return (
    <Container
      display="flex"
      alignItems="center"
      justifyContent="center"
      position="fixed"
      left={0}
      right={0}
      top={0}
      bottom={0}
    >
      {/* <Login /> */}
    </Container>
  );
>>>>>>> 7a664568
};

export default dynamic(() => Promise.resolve(Index), { ssr: false });<|MERGE_RESOLUTION|>--- conflicted
+++ resolved
@@ -265,7 +265,6 @@
     // eslint-disable-next-line react-hooks/exhaustive-deps
   }, [setContext]);
 
-<<<<<<< HEAD
   if (window.self === window.top) {
     return <></>;
   }
@@ -357,22 +356,6 @@
   }
 
   return <Container>Here</Container>;
-=======
-  return (
-    <Container
-      display="flex"
-      alignItems="center"
-      justifyContent="center"
-      position="fixed"
-      left={0}
-      right={0}
-      top={0}
-      bottom={0}
-    >
-      {/* <Login /> */}
-    </Container>
-  );
->>>>>>> 7a664568
 };
 
 export default dynamic(() => Promise.resolve(Index), { ssr: false });