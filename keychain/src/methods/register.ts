import { split } from "@cartridge/controller";
import { ec, hash, number, shortString, constants } from "starknet";

import Controller from "utils/controller";
import Storage from "utils/storage";
import selectors from "utils/selectors";
import { CLASS_HASHES, PROXY_CLASS } from "utils/hashes";
import BN from "bn.js";

const register =
  () =>
  async (
    username: string,
    credentialId: string,
    credential: { x: string; y: string },
  ) => {
    const keypair = ec.genKeyPair();
    const deviceKey = ec.getStarkKey(keypair);

    const { x: x0, y: x1, z: x2 } = split(number.toBN(credential.x));
    const { x: y0, y: y1, z: y2 } = split(number.toBN(credential.y));
    const address = computeAddress(
      username,
      { x0, x1, x2 },
      { y0, y1, y2 },
      deviceKey,
    );
    const controller = new Controller(keypair, address, credentialId);
    controller.store();

    return { address, deviceKey };
  };

const setActive = (address: string, hash?: string) => {
  Storage.set(selectors["0.0.3"].active(), address);

  if (hash) {
    Storage.update(
      selectors["0.0.3"].deployment(address, constants.StarknetChainId.TESTNET),
      { txnHash: hash },
    );
  }
};

<<<<<<< HEAD
const computeAddress = (
  username: string,
  { x0, x1, x2 }: { x0: BN; x1: BN; x2: BN },
  { y0, y1, y2 }: { y0: BN; y1: BN; y2: BN },
  deviceKey: string,
) =>
  hash.calculateContractAddressFromHash(
    shortString.encodeShortString(username),
    number.toBN(PROXY_CLASS),
    [
      number.toBN(CLASS_HASHES["0.0.1"].account),
      hash.getSelectorFromName("initialize"),
      "9",
      number.toBN(CLASS_HASHES["0.0.1"].controller),
      "7",
      x0,
      x1,
      x2,
      y0,
      y1,
      y2,
      number.toBN(deviceKey),
    ],
    "0",
  );

export { computeAddress, register, saveDeploy };
=======
export { register, setActive };
>>>>>>> 7a664568
<|MERGE_RESOLUTION|>--- conflicted
+++ resolved
@@ -42,7 +42,6 @@
   }
 };
 
-<<<<<<< HEAD
 const computeAddress = (
   username: string,
   { x0, x1, x2 }: { x0: BN; x1: BN; x2: BN },
@@ -69,7 +68,4 @@
     "0",
   );
 
-export { computeAddress, register, saveDeploy };
-=======
-export { register, setActive };
->>>>>>> 7a664568
+export { computeAddress, register, setActive };