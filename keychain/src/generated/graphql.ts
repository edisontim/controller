import { useQuery, useInfiniteQuery, useMutation, UseQueryOptions, UseInfiniteQueryOptions, UseMutationOptions, QueryFunctionContext } from 'react-query';
import { useFetchData } from 'hooks/fetcher';
export type Maybe<T> = T | null;
export type InputMaybe<T> = Maybe<T>;
export type Exact<T extends { [key: string]: unknown }> = { [K in keyof T]: T[K] };
export type MakeOptional<T, K extends keyof T> = Omit<T, K> & { [SubKey in K]?: Maybe<T[SubKey]> };
export type MakeMaybe<T, K extends keyof T> = Omit<T, K> & { [SubKey in K]: Maybe<T[SubKey]> };
/** All built-in and custom scalars, mapped to their actual values */
export type Scalars = {
  ID: string;
  String: string;
  Boolean: boolean;
  Int: number;
  Float: number;
  BigInt: any;
  ChainID: any;
  Cursor: any;
  Felt: any;
  JSON: any;
  Long: any;
  Time: any;
  Upload: any;
};

export type Account = Node & {
  __typename?: 'Account';
  accountStarterPack: AccountStarterPackConnection;
  attestations: AttestationConnection;
  contractAddress?: Maybe<Scalars['String']>;
  contracts: ContractConnection;
  createdAt: Scalars['Time'];
  credential: Credential;
  id: Scalars['ID'];
  name?: Maybe<Scalars['String']>;
  questProgression: AccountQuestConnection;
  quests: QuestConnection;
  socials?: Maybe<Socials>;
  starterPacks: StarterPackConnection;
  type: AccountType;
  updatedAt: Scalars['Time'];
  version: Scalars['Long'];
};


export type AccountAccountStarterPackArgs = {
  after?: InputMaybe<Scalars['Cursor']>;
  before?: InputMaybe<Scalars['Cursor']>;
  first?: InputMaybe<Scalars['Int']>;
  last?: InputMaybe<Scalars['Int']>;
  where?: InputMaybe<AccountStarterPackWhereInput>;
};


export type AccountAttestationsArgs = {
  after?: InputMaybe<Scalars['Cursor']>;
  before?: InputMaybe<Scalars['Cursor']>;
  first?: InputMaybe<Scalars['Int']>;
  last?: InputMaybe<Scalars['Int']>;
  orderBy?: InputMaybe<AttestationOrder>;
  where?: InputMaybe<AttestationWhereInput>;
};


export type AccountContractsArgs = {
  after?: InputMaybe<Scalars['Cursor']>;
  before?: InputMaybe<Scalars['Cursor']>;
  first?: InputMaybe<Scalars['Int']>;
  last?: InputMaybe<Scalars['Int']>;
  orderBy?: InputMaybe<ContractOrder>;
  where?: InputMaybe<ContractWhereInput>;
};


export type AccountQuestProgressionArgs = {
  after?: InputMaybe<Scalars['Cursor']>;
  before?: InputMaybe<Scalars['Cursor']>;
  first?: InputMaybe<Scalars['Int']>;
  last?: InputMaybe<Scalars['Int']>;
  orderBy?: InputMaybe<AccountQuestOrder>;
  where?: InputMaybe<AccountQuestWhereInput>;
};


export type AccountQuestsArgs = {
  after?: InputMaybe<Scalars['Cursor']>;
  before?: InputMaybe<Scalars['Cursor']>;
  first?: InputMaybe<Scalars['Int']>;
  last?: InputMaybe<Scalars['Int']>;
  orderBy?: InputMaybe<QuestOrder>;
  where?: InputMaybe<QuestWhereInput>;
};


export type AccountStarterPacksArgs = {
  after?: InputMaybe<Scalars['Cursor']>;
  before?: InputMaybe<Scalars['Cursor']>;
  first?: InputMaybe<Scalars['Int']>;
  last?: InputMaybe<Scalars['Int']>;
  orderBy?: InputMaybe<StarterPackOrder>;
  where?: InputMaybe<StarterPackWhereInput>;
};

/** A connection to a list of items. */
export type AccountConnection = {
  __typename?: 'AccountConnection';
  /** A list of edges. */
  edges?: Maybe<Array<Maybe<AccountEdge>>>;
  /** Information to aid in pagination. */
  pageInfo: PageInfo;
  /** Identifies the total count of items in the connection. */
  totalCount: Scalars['Int'];
};

/** An edge in a connection. */
export type AccountEdge = {
  __typename?: 'AccountEdge';
  /** A cursor for use in pagination. */
  cursor: Scalars['Cursor'];
  /** The item at the end of the edge. */
  node?: Maybe<Account>;
};

/** Ordering options for Account connections */
export type AccountOrder = {
  /** The ordering direction. */
  direction?: OrderDirection;
  /** The field by which to order Accounts. */
  field: AccountOrderField;
};

/** Properties by which Account connections can be ordered. */
export enum AccountOrderField {
  CreatedAt = 'CREATED_AT'
}

export type AccountQuest = Node & {
  __typename?: 'AccountQuest';
  account: Account;
  accountID: Scalars['ID'];
  claimTransaction?: Maybe<Transaction>;
  claimTransactionHash?: Maybe<Scalars['ID']>;
  claimed: Scalars['Boolean'];
  completed: Scalars['Boolean'];
  completedAt?: Maybe<Scalars['Time']>;
  currentProgress?: Maybe<Scalars['BigInt']>;
  id: Scalars['ID'];
  progressMax?: Maybe<Scalars['BigInt']>;
  quest: Quest;
  questID: Scalars['ID'];
};

/** A connection to a list of items. */
export type AccountQuestConnection = {
  __typename?: 'AccountQuestConnection';
  /** A list of edges. */
  edges?: Maybe<Array<Maybe<AccountQuestEdge>>>;
  /** Information to aid in pagination. */
  pageInfo: PageInfo;
  /** Identifies the total count of items in the connection. */
  totalCount: Scalars['Int'];
};

/** An edge in a connection. */
export type AccountQuestEdge = {
  __typename?: 'AccountQuestEdge';
  /** A cursor for use in pagination. */
  cursor: Scalars['Cursor'];
  /** The item at the end of the edge. */
  node?: Maybe<AccountQuest>;
};

/** Ordering options for AccountQuest connections */
export type AccountQuestOrder = {
  /** The ordering direction. */
  direction?: OrderDirection;
  /** The field by which to order AccountQuests. */
  field: AccountQuestOrderField;
};

/** Properties by which AccountQuest connections can be ordered. */
export enum AccountQuestOrderField {
  CompletedAt = 'COMPLETED_AT'
}

/**
 * AccountQuestWhereInput is used for filtering AccountQuest objects.
 * Input was generated by ent.
 */
export type AccountQuestWhereInput = {
  and?: InputMaybe<Array<AccountQuestWhereInput>>;
  /** completed field predicates */
  completed?: InputMaybe<Scalars['Boolean']>;
  /** completed_at field predicates */
  completedAt?: InputMaybe<Scalars['Time']>;
  completedAtGT?: InputMaybe<Scalars['Time']>;
  completedAtGTE?: InputMaybe<Scalars['Time']>;
  completedAtIn?: InputMaybe<Array<Scalars['Time']>>;
  completedAtIsNil?: InputMaybe<Scalars['Boolean']>;
  completedAtLT?: InputMaybe<Scalars['Time']>;
  completedAtLTE?: InputMaybe<Scalars['Time']>;
  completedAtNEQ?: InputMaybe<Scalars['Time']>;
  completedAtNotIn?: InputMaybe<Array<Scalars['Time']>>;
  completedAtNotNil?: InputMaybe<Scalars['Boolean']>;
  completedNEQ?: InputMaybe<Scalars['Boolean']>;
  /** current_progress field predicates */
  currentProgress?: InputMaybe<Scalars['BigInt']>;
  currentProgressGT?: InputMaybe<Scalars['BigInt']>;
  currentProgressGTE?: InputMaybe<Scalars['BigInt']>;
  currentProgressIn?: InputMaybe<Array<Scalars['BigInt']>>;
  currentProgressIsNil?: InputMaybe<Scalars['Boolean']>;
  currentProgressLT?: InputMaybe<Scalars['BigInt']>;
  currentProgressLTE?: InputMaybe<Scalars['BigInt']>;
  currentProgressNEQ?: InputMaybe<Scalars['BigInt']>;
  currentProgressNotIn?: InputMaybe<Array<Scalars['BigInt']>>;
  currentProgressNotNil?: InputMaybe<Scalars['Boolean']>;
  /** id field predicates */
  id?: InputMaybe<Scalars['ID']>;
  idGT?: InputMaybe<Scalars['ID']>;
  idGTE?: InputMaybe<Scalars['ID']>;
  idIn?: InputMaybe<Array<Scalars['ID']>>;
  idLT?: InputMaybe<Scalars['ID']>;
  idLTE?: InputMaybe<Scalars['ID']>;
  idNEQ?: InputMaybe<Scalars['ID']>;
  idNotIn?: InputMaybe<Array<Scalars['ID']>>;
  not?: InputMaybe<AccountQuestWhereInput>;
  or?: InputMaybe<Array<AccountQuestWhereInput>>;
  /** progress_max field predicates */
  progressMax?: InputMaybe<Scalars['BigInt']>;
  progressMaxGT?: InputMaybe<Scalars['BigInt']>;
  progressMaxGTE?: InputMaybe<Scalars['BigInt']>;
  progressMaxIn?: InputMaybe<Array<Scalars['BigInt']>>;
  progressMaxIsNil?: InputMaybe<Scalars['Boolean']>;
  progressMaxLT?: InputMaybe<Scalars['BigInt']>;
  progressMaxLTE?: InputMaybe<Scalars['BigInt']>;
  progressMaxNEQ?: InputMaybe<Scalars['BigInt']>;
  progressMaxNotIn?: InputMaybe<Array<Scalars['BigInt']>>;
  progressMaxNotNil?: InputMaybe<Scalars['Boolean']>;
};

export type AccountStarterPack = Node & {
  __typename?: 'AccountStarterPack';
  account: Account;
  accountID: Scalars['ID'];
  claimTransaction?: Maybe<Transaction>;
  claimTransactionHash?: Maybe<Scalars['ID']>;
  claimed: Scalars['Boolean'];
  id: Scalars['ID'];
  starterPack: StarterPack;
  starterPackID: Scalars['ID'];
};

/** A connection to a list of items. */
export type AccountStarterPackConnection = {
  __typename?: 'AccountStarterPackConnection';
  /** A list of edges. */
  edges?: Maybe<Array<Maybe<AccountStarterPackEdge>>>;
  /** Information to aid in pagination. */
  pageInfo: PageInfo;
  /** Identifies the total count of items in the connection. */
  totalCount: Scalars['Int'];
};

/** An edge in a connection. */
export type AccountStarterPackEdge = {
  __typename?: 'AccountStarterPackEdge';
  /** A cursor for use in pagination. */
  cursor: Scalars['Cursor'];
  /** The item at the end of the edge. */
  node?: Maybe<AccountStarterPack>;
};

/**
 * AccountStarterPackWhereInput is used for filtering AccountStarterPack objects.
 * Input was generated by ent.
 */
export type AccountStarterPackWhereInput = {
  and?: InputMaybe<Array<AccountStarterPackWhereInput>>;
  /** id field predicates */
  id?: InputMaybe<Scalars['ID']>;
  idGT?: InputMaybe<Scalars['ID']>;
  idGTE?: InputMaybe<Scalars['ID']>;
  idIn?: InputMaybe<Array<Scalars['ID']>>;
  idLT?: InputMaybe<Scalars['ID']>;
  idLTE?: InputMaybe<Scalars['ID']>;
  idNEQ?: InputMaybe<Scalars['ID']>;
  idNotIn?: InputMaybe<Array<Scalars['ID']>>;
  not?: InputMaybe<AccountStarterPackWhereInput>;
  or?: InputMaybe<Array<AccountStarterPackWhereInput>>;
};

/** AccountType is enum for the field type */
export enum AccountType {
  Discord = 'discord',
  Injected = 'injected',
  Webauthn = 'webauthn'
}

export type AccountUpgrade = {
  __typename?: 'AccountUpgrade';
  implementation: Scalars['ID'];
};

/**
 * AccountWhereInput is used for filtering Account objects.
 * Input was generated by ent.
 */
export type AccountWhereInput = {
  and?: InputMaybe<Array<AccountWhereInput>>;
  /** contract_address field predicates */
  contractAddress?: InputMaybe<Scalars['String']>;
  contractAddressContains?: InputMaybe<Scalars['String']>;
  contractAddressContainsFold?: InputMaybe<Scalars['String']>;
  contractAddressEqualFold?: InputMaybe<Scalars['String']>;
  contractAddressGT?: InputMaybe<Scalars['String']>;
  contractAddressGTE?: InputMaybe<Scalars['String']>;
  contractAddressHasPrefix?: InputMaybe<Scalars['String']>;
  contractAddressHasSuffix?: InputMaybe<Scalars['String']>;
  contractAddressIn?: InputMaybe<Array<Scalars['String']>>;
  contractAddressIsNil?: InputMaybe<Scalars['Boolean']>;
  contractAddressLT?: InputMaybe<Scalars['String']>;
  contractAddressLTE?: InputMaybe<Scalars['String']>;
  contractAddressNEQ?: InputMaybe<Scalars['String']>;
  contractAddressNotIn?: InputMaybe<Array<Scalars['String']>>;
  contractAddressNotNil?: InputMaybe<Scalars['Boolean']>;
  /** created_at field predicates */
  createdAt?: InputMaybe<Scalars['Time']>;
  createdAtGT?: InputMaybe<Scalars['Time']>;
  createdAtGTE?: InputMaybe<Scalars['Time']>;
  createdAtIn?: InputMaybe<Array<Scalars['Time']>>;
  createdAtLT?: InputMaybe<Scalars['Time']>;
  createdAtLTE?: InputMaybe<Scalars['Time']>;
  createdAtNEQ?: InputMaybe<Scalars['Time']>;
  createdAtNotIn?: InputMaybe<Array<Scalars['Time']>>;
  /** account_starter_pack edge predicates */
  hasAccountStarterPack?: InputMaybe<Scalars['Boolean']>;
  hasAccountStarterPackWith?: InputMaybe<Array<AccountStarterPackWhereInput>>;
  /** attestations edge predicates */
  hasAttestations?: InputMaybe<Scalars['Boolean']>;
  hasAttestationsWith?: InputMaybe<Array<AttestationWhereInput>>;
  /** contracts edge predicates */
  hasContracts?: InputMaybe<Scalars['Boolean']>;
  hasContractsWith?: InputMaybe<Array<ContractWhereInput>>;
  /** quest_progression edge predicates */
  hasQuestProgression?: InputMaybe<Scalars['Boolean']>;
  hasQuestProgressionWith?: InputMaybe<Array<AccountQuestWhereInput>>;
  /** quests edge predicates */
  hasQuests?: InputMaybe<Scalars['Boolean']>;
  hasQuestsWith?: InputMaybe<Array<QuestWhereInput>>;
  /** starter_packs edge predicates */
  hasStarterPacks?: InputMaybe<Scalars['Boolean']>;
  hasStarterPacksWith?: InputMaybe<Array<StarterPackWhereInput>>;
  /** id field predicates */
  id?: InputMaybe<Scalars['ID']>;
  idGT?: InputMaybe<Scalars['ID']>;
  idGTE?: InputMaybe<Scalars['ID']>;
  idIn?: InputMaybe<Array<Scalars['ID']>>;
  idLT?: InputMaybe<Scalars['ID']>;
  idLTE?: InputMaybe<Scalars['ID']>;
  idNEQ?: InputMaybe<Scalars['ID']>;
  idNotIn?: InputMaybe<Array<Scalars['ID']>>;
  /** name field predicates */
  name?: InputMaybe<Scalars['String']>;
  nameContains?: InputMaybe<Scalars['String']>;
  nameContainsFold?: InputMaybe<Scalars['String']>;
  nameEqualFold?: InputMaybe<Scalars['String']>;
  nameGT?: InputMaybe<Scalars['String']>;
  nameGTE?: InputMaybe<Scalars['String']>;
  nameHasPrefix?: InputMaybe<Scalars['String']>;
  nameHasSuffix?: InputMaybe<Scalars['String']>;
  nameIn?: InputMaybe<Array<Scalars['String']>>;
  nameIsNil?: InputMaybe<Scalars['Boolean']>;
  nameLT?: InputMaybe<Scalars['String']>;
  nameLTE?: InputMaybe<Scalars['String']>;
  nameNEQ?: InputMaybe<Scalars['String']>;
  nameNotIn?: InputMaybe<Array<Scalars['String']>>;
  nameNotNil?: InputMaybe<Scalars['Boolean']>;
  not?: InputMaybe<AccountWhereInput>;
  or?: InputMaybe<Array<AccountWhereInput>>;
  /** type field predicates */
  type?: InputMaybe<AccountType>;
  typeIn?: InputMaybe<Array<AccountType>>;
  typeNEQ?: InputMaybe<AccountType>;
  typeNotIn?: InputMaybe<Array<AccountType>>;
  /** updated_at field predicates */
  updatedAt?: InputMaybe<Scalars['Time']>;
  updatedAtGT?: InputMaybe<Scalars['Time']>;
  updatedAtGTE?: InputMaybe<Scalars['Time']>;
  updatedAtIn?: InputMaybe<Array<Scalars['Time']>>;
  updatedAtLT?: InputMaybe<Scalars['Time']>;
  updatedAtLTE?: InputMaybe<Scalars['Time']>;
  updatedAtNEQ?: InputMaybe<Scalars['Time']>;
  updatedAtNotIn?: InputMaybe<Array<Scalars['Time']>>;
  /** version field predicates */
  version?: InputMaybe<Scalars['Long']>;
  versionGT?: InputMaybe<Scalars['Long']>;
  versionGTE?: InputMaybe<Scalars['Long']>;
  versionIn?: InputMaybe<Array<Scalars['Long']>>;
  versionLT?: InputMaybe<Scalars['Long']>;
  versionLTE?: InputMaybe<Scalars['Long']>;
  versionNEQ?: InputMaybe<Scalars['Long']>;
  versionNotIn?: InputMaybe<Array<Scalars['Long']>>;
};

export type Achievement = Node & {
  __typename?: 'Achievement';
  createdAt: Scalars['Time'];
  game: Game;
  gameID: Scalars['ID'];
  id: Scalars['ID'];
  token: Token;
  tokenID: Scalars['ID'];
  updatedAt: Scalars['Time'];
};

/** A connection to a list of items. */
export type AchievementConnection = {
  __typename?: 'AchievementConnection';
  /** A list of edges. */
  edges?: Maybe<Array<Maybe<AchievementEdge>>>;
  /** Information to aid in pagination. */
  pageInfo: PageInfo;
  /** Identifies the total count of items in the connection. */
  totalCount: Scalars['Int'];
};

/** An edge in a connection. */
export type AchievementEdge = {
  __typename?: 'AchievementEdge';
  /** A cursor for use in pagination. */
  cursor: Scalars['Cursor'];
  /** The item at the end of the edge. */
  node?: Maybe<Achievement>;
};

/** Ordering options for Achievement connections */
export type AchievementOrder = {
  /** The ordering direction. */
  direction?: OrderDirection;
  /** The field by which to order Achievements. */
  field: AchievementOrderField;
};

/** Properties by which Achievement connections can be ordered. */
export enum AchievementOrderField {
  CreatedAt = 'CREATED_AT'
}

/**
 * AchievementWhereInput is used for filtering Achievement objects.
 * Input was generated by ent.
 */
export type AchievementWhereInput = {
  and?: InputMaybe<Array<AchievementWhereInput>>;
  /** created_at field predicates */
  createdAt?: InputMaybe<Scalars['Time']>;
  createdAtGT?: InputMaybe<Scalars['Time']>;
  createdAtGTE?: InputMaybe<Scalars['Time']>;
  createdAtIn?: InputMaybe<Array<Scalars['Time']>>;
  createdAtLT?: InputMaybe<Scalars['Time']>;
  createdAtLTE?: InputMaybe<Scalars['Time']>;
  createdAtNEQ?: InputMaybe<Scalars['Time']>;
  createdAtNotIn?: InputMaybe<Array<Scalars['Time']>>;
  /** game_id field predicates */
  gameID?: InputMaybe<Scalars['ID']>;
  gameIDContains?: InputMaybe<Scalars['ID']>;
  gameIDContainsFold?: InputMaybe<Scalars['ID']>;
  gameIDEqualFold?: InputMaybe<Scalars['ID']>;
  gameIDGT?: InputMaybe<Scalars['ID']>;
  gameIDGTE?: InputMaybe<Scalars['ID']>;
  gameIDHasPrefix?: InputMaybe<Scalars['ID']>;
  gameIDHasSuffix?: InputMaybe<Scalars['ID']>;
  gameIDIn?: InputMaybe<Array<Scalars['ID']>>;
  gameIDLT?: InputMaybe<Scalars['ID']>;
  gameIDLTE?: InputMaybe<Scalars['ID']>;
  gameIDNEQ?: InputMaybe<Scalars['ID']>;
  gameIDNotIn?: InputMaybe<Array<Scalars['ID']>>;
  /** game edge predicates */
  hasGame?: InputMaybe<Scalars['Boolean']>;
  hasGameWith?: InputMaybe<Array<GameWhereInput>>;
  /** token edge predicates */
  hasToken?: InputMaybe<Scalars['Boolean']>;
  hasTokenWith?: InputMaybe<Array<TokenWhereInput>>;
  /** id field predicates */
  id?: InputMaybe<Scalars['ID']>;
  idGT?: InputMaybe<Scalars['ID']>;
  idGTE?: InputMaybe<Scalars['ID']>;
  idIn?: InputMaybe<Array<Scalars['ID']>>;
  idLT?: InputMaybe<Scalars['ID']>;
  idLTE?: InputMaybe<Scalars['ID']>;
  idNEQ?: InputMaybe<Scalars['ID']>;
  idNotIn?: InputMaybe<Array<Scalars['ID']>>;
  not?: InputMaybe<AchievementWhereInput>;
  or?: InputMaybe<Array<AchievementWhereInput>>;
  /** token_id field predicates */
  tokenID?: InputMaybe<Scalars['ID']>;
  tokenIDContains?: InputMaybe<Scalars['ID']>;
  tokenIDContainsFold?: InputMaybe<Scalars['ID']>;
  tokenIDEqualFold?: InputMaybe<Scalars['ID']>;
  tokenIDGT?: InputMaybe<Scalars['ID']>;
  tokenIDGTE?: InputMaybe<Scalars['ID']>;
  tokenIDHasPrefix?: InputMaybe<Scalars['ID']>;
  tokenIDHasSuffix?: InputMaybe<Scalars['ID']>;
  tokenIDIn?: InputMaybe<Array<Scalars['ID']>>;
  tokenIDLT?: InputMaybe<Scalars['ID']>;
  tokenIDLTE?: InputMaybe<Scalars['ID']>;
  tokenIDNEQ?: InputMaybe<Scalars['ID']>;
  tokenIDNotIn?: InputMaybe<Array<Scalars['ID']>>;
  /** updated_at field predicates */
  updatedAt?: InputMaybe<Scalars['Time']>;
  updatedAtGT?: InputMaybe<Scalars['Time']>;
  updatedAtGTE?: InputMaybe<Scalars['Time']>;
  updatedAtIn?: InputMaybe<Array<Scalars['Time']>>;
  updatedAtLT?: InputMaybe<Scalars['Time']>;
  updatedAtLTE?: InputMaybe<Scalars['Time']>;
  updatedAtNEQ?: InputMaybe<Scalars['Time']>;
  updatedAtNotIn?: InputMaybe<Array<Scalars['Time']>>;
};

export type Attestation = Node & {
  __typename?: 'Attestation';
  account: Account;
  accountID: Scalars['ID'];
  createdAt: Scalars['Time'];
  id: Scalars['ID'];
  serviceID: Scalars['String'];
  type: AttestationType;
  updatedAt: Scalars['Time'];
};

/** A connection to a list of items. */
export type AttestationConnection = {
  __typename?: 'AttestationConnection';
  /** A list of edges. */
  edges?: Maybe<Array<Maybe<AttestationEdge>>>;
  /** Information to aid in pagination. */
  pageInfo: PageInfo;
  /** Identifies the total count of items in the connection. */
  totalCount: Scalars['Int'];
};

/** An edge in a connection. */
export type AttestationEdge = {
  __typename?: 'AttestationEdge';
  /** A cursor for use in pagination. */
  cursor: Scalars['Cursor'];
  /** The item at the end of the edge. */
  node?: Maybe<Attestation>;
};

/** Ordering options for Attestation connections */
export type AttestationOrder = {
  /** The ordering direction. */
  direction?: OrderDirection;
  /** The field by which to order Attestations. */
  field: AttestationOrderField;
};

/** Properties by which Attestation connections can be ordered. */
export enum AttestationOrderField {
  CreatedAt = 'CREATED_AT'
}

/** AttestationType is enum for the field type */
export enum AttestationType {
  Discord = 'discord',
  Twitter = 'twitter',
  Youtube = 'youtube'
}

/**
 * AttestationWhereInput is used for filtering Attestation objects.
 * Input was generated by ent.
 */
export type AttestationWhereInput = {
  /** account_id field predicates */
  accountID?: InputMaybe<Scalars['ID']>;
  accountIDContains?: InputMaybe<Scalars['ID']>;
  accountIDContainsFold?: InputMaybe<Scalars['ID']>;
  accountIDEqualFold?: InputMaybe<Scalars['ID']>;
  accountIDGT?: InputMaybe<Scalars['ID']>;
  accountIDGTE?: InputMaybe<Scalars['ID']>;
  accountIDHasPrefix?: InputMaybe<Scalars['ID']>;
  accountIDHasSuffix?: InputMaybe<Scalars['ID']>;
  accountIDIn?: InputMaybe<Array<Scalars['ID']>>;
  accountIDLT?: InputMaybe<Scalars['ID']>;
  accountIDLTE?: InputMaybe<Scalars['ID']>;
  accountIDNEQ?: InputMaybe<Scalars['ID']>;
  accountIDNotIn?: InputMaybe<Array<Scalars['ID']>>;
  and?: InputMaybe<Array<AttestationWhereInput>>;
  /** created_at field predicates */
  createdAt?: InputMaybe<Scalars['Time']>;
  createdAtGT?: InputMaybe<Scalars['Time']>;
  createdAtGTE?: InputMaybe<Scalars['Time']>;
  createdAtIn?: InputMaybe<Array<Scalars['Time']>>;
  createdAtLT?: InputMaybe<Scalars['Time']>;
  createdAtLTE?: InputMaybe<Scalars['Time']>;
  createdAtNEQ?: InputMaybe<Scalars['Time']>;
  createdAtNotIn?: InputMaybe<Array<Scalars['Time']>>;
  /** account edge predicates */
  hasAccount?: InputMaybe<Scalars['Boolean']>;
  hasAccountWith?: InputMaybe<Array<AccountWhereInput>>;
  /** id field predicates */
  id?: InputMaybe<Scalars['ID']>;
  idGT?: InputMaybe<Scalars['ID']>;
  idGTE?: InputMaybe<Scalars['ID']>;
  idIn?: InputMaybe<Array<Scalars['ID']>>;
  idLT?: InputMaybe<Scalars['ID']>;
  idLTE?: InputMaybe<Scalars['ID']>;
  idNEQ?: InputMaybe<Scalars['ID']>;
  idNotIn?: InputMaybe<Array<Scalars['ID']>>;
  not?: InputMaybe<AttestationWhereInput>;
  or?: InputMaybe<Array<AttestationWhereInput>>;
  /** service_id field predicates */
  serviceID?: InputMaybe<Scalars['String']>;
  serviceIDContains?: InputMaybe<Scalars['String']>;
  serviceIDContainsFold?: InputMaybe<Scalars['String']>;
  serviceIDEqualFold?: InputMaybe<Scalars['String']>;
  serviceIDGT?: InputMaybe<Scalars['String']>;
  serviceIDGTE?: InputMaybe<Scalars['String']>;
  serviceIDHasPrefix?: InputMaybe<Scalars['String']>;
  serviceIDHasSuffix?: InputMaybe<Scalars['String']>;
  serviceIDIn?: InputMaybe<Array<Scalars['String']>>;
  serviceIDLT?: InputMaybe<Scalars['String']>;
  serviceIDLTE?: InputMaybe<Scalars['String']>;
  serviceIDNEQ?: InputMaybe<Scalars['String']>;
  serviceIDNotIn?: InputMaybe<Array<Scalars['String']>>;
  /** type field predicates */
  type?: InputMaybe<AttestationType>;
  typeIn?: InputMaybe<Array<AttestationType>>;
  typeNEQ?: InputMaybe<AttestationType>;
  typeNotIn?: InputMaybe<Array<AttestationType>>;
  /** updated_at field predicates */
  updatedAt?: InputMaybe<Scalars['Time']>;
  updatedAtGT?: InputMaybe<Scalars['Time']>;
  updatedAtGTE?: InputMaybe<Scalars['Time']>;
  updatedAtIn?: InputMaybe<Array<Scalars['Time']>>;
  updatedAtLT?: InputMaybe<Scalars['Time']>;
  updatedAtLTE?: InputMaybe<Scalars['Time']>;
  updatedAtNEQ?: InputMaybe<Scalars['Time']>;
  updatedAtNotIn?: InputMaybe<Array<Scalars['Time']>>;
};

export type Attribute = NumberAttribute | StringAttribute;

export type Balance = Node & {
  __typename?: 'Balance';
  account: Contract;
  balance: Scalars['BigInt'];
  contract: Contract;
  id: Scalars['ID'];
  price?: Maybe<Price>;
  token?: Maybe<Token>;
};


export type BalancePriceArgs = {
  base: CurrencyBase;
};

/** A connection to a list of items. */
export type BalanceConnection = {
  __typename?: 'BalanceConnection';
  /** A list of edges. */
  edges?: Maybe<Array<Maybe<BalanceEdge>>>;
  /** Information to aid in pagination. */
  pageInfo: PageInfo;
  /** Identifies the total count of items in the connection. */
  totalCount: Scalars['Int'];
};

/** An edge in a connection. */
export type BalanceEdge = {
  __typename?: 'BalanceEdge';
  /** A cursor for use in pagination. */
  cursor: Scalars['Cursor'];
  /** The item at the end of the edge. */
  node?: Maybe<Balance>;
};

/** Ordering options for Balance connections */
export type BalanceOrder = {
  /** The ordering direction. */
  direction?: OrderDirection;
  /** The field by which to order Balances. */
  field: BalanceOrderField;
};

/** Properties by which Balance connections can be ordered. */
export enum BalanceOrderField {
  Balance = 'BALANCE'
}

/**
 * BalanceWhereInput is used for filtering Balance objects.
 * Input was generated by ent.
 */
export type BalanceWhereInput = {
  and?: InputMaybe<Array<BalanceWhereInput>>;
  /** balance field predicates */
  balance?: InputMaybe<Scalars['BigInt']>;
  balanceGT?: InputMaybe<Scalars['BigInt']>;
  balanceGTE?: InputMaybe<Scalars['BigInt']>;
  balanceIn?: InputMaybe<Array<Scalars['BigInt']>>;
  balanceLT?: InputMaybe<Scalars['BigInt']>;
  balanceLTE?: InputMaybe<Scalars['BigInt']>;
  balanceNEQ?: InputMaybe<Scalars['BigInt']>;
  balanceNotIn?: InputMaybe<Array<Scalars['BigInt']>>;
  /** account edge predicates */
  hasAccount?: InputMaybe<Scalars['Boolean']>;
  hasAccountWith?: InputMaybe<Array<ContractWhereInput>>;
  /** contract edge predicates */
  hasContract?: InputMaybe<Scalars['Boolean']>;
  hasContractWith?: InputMaybe<Array<ContractWhereInput>>;
  /** token edge predicates */
  hasToken?: InputMaybe<Scalars['Boolean']>;
  hasTokenWith?: InputMaybe<Array<TokenWhereInput>>;
  /** id field predicates */
  id?: InputMaybe<Scalars['ID']>;
  idGT?: InputMaybe<Scalars['ID']>;
  idGTE?: InputMaybe<Scalars['ID']>;
  idIn?: InputMaybe<Array<Scalars['ID']>>;
  idLT?: InputMaybe<Scalars['ID']>;
  idLTE?: InputMaybe<Scalars['ID']>;
  idNEQ?: InputMaybe<Scalars['ID']>;
  idNotIn?: InputMaybe<Array<Scalars['ID']>>;
  not?: InputMaybe<BalanceWhereInput>;
  or?: InputMaybe<Array<BalanceWhereInput>>;
};

export type Block = Node & {
  __typename?: 'Block';
  blockHash: Scalars['String'];
  blockNumber: Scalars['Long'];
  id: Scalars['ID'];
  parentBlockHash: Scalars['String'];
  stateRoot: Scalars['String'];
  status: BlockStatus;
  timestamp: Scalars['Time'];
  transactionReceipts: TransactionReceiptConnection;
  transactions: TransactionConnection;
};


export type BlockTransactionReceiptsArgs = {
  after?: InputMaybe<Scalars['Cursor']>;
  before?: InputMaybe<Scalars['Cursor']>;
  first?: InputMaybe<Scalars['Int']>;
  last?: InputMaybe<Scalars['Int']>;
  where?: InputMaybe<TransactionReceiptWhereInput>;
};


export type BlockTransactionsArgs = {
  after?: InputMaybe<Scalars['Cursor']>;
  before?: InputMaybe<Scalars['Cursor']>;
  first?: InputMaybe<Scalars['Int']>;
  last?: InputMaybe<Scalars['Int']>;
  orderBy?: InputMaybe<TransactionOrder>;
  where?: InputMaybe<TransactionWhereInput>;
};

/** A connection to a list of items. */
export type BlockConnection = {
  __typename?: 'BlockConnection';
  /** A list of edges. */
  edges?: Maybe<Array<Maybe<BlockEdge>>>;
  /** Information to aid in pagination. */
  pageInfo: PageInfo;
  /** Identifies the total count of items in the connection. */
  totalCount: Scalars['Int'];
};

/** An edge in a connection. */
export type BlockEdge = {
  __typename?: 'BlockEdge';
  /** A cursor for use in pagination. */
  cursor: Scalars['Cursor'];
  /** The item at the end of the edge. */
  node?: Maybe<Block>;
};

/** Ordering options for Block connections */
export type BlockOrder = {
  /** The ordering direction. */
  direction?: OrderDirection;
  /** The field by which to order Blocks. */
  field: BlockOrderField;
};

/** Properties by which Block connections can be ordered. */
export enum BlockOrderField {
  BlockNumber = 'BLOCK_NUMBER',
  Timestamp = 'TIMESTAMP'
}

/** BlockStatus is enum for the field status */
export enum BlockStatus {
  AcceptedOnL1 = 'ACCEPTED_ON_L1',
  AcceptedOnL2 = 'ACCEPTED_ON_L2'
}

/**
 * BlockWhereInput is used for filtering Block objects.
 * Input was generated by ent.
 */
export type BlockWhereInput = {
  and?: InputMaybe<Array<BlockWhereInput>>;
  /** block_hash field predicates */
  blockHash?: InputMaybe<Scalars['String']>;
  blockHashContains?: InputMaybe<Scalars['String']>;
  blockHashContainsFold?: InputMaybe<Scalars['String']>;
  blockHashEqualFold?: InputMaybe<Scalars['String']>;
  blockHashGT?: InputMaybe<Scalars['String']>;
  blockHashGTE?: InputMaybe<Scalars['String']>;
  blockHashHasPrefix?: InputMaybe<Scalars['String']>;
  blockHashHasSuffix?: InputMaybe<Scalars['String']>;
  blockHashIn?: InputMaybe<Array<Scalars['String']>>;
  blockHashLT?: InputMaybe<Scalars['String']>;
  blockHashLTE?: InputMaybe<Scalars['String']>;
  blockHashNEQ?: InputMaybe<Scalars['String']>;
  blockHashNotIn?: InputMaybe<Array<Scalars['String']>>;
  /** block_number field predicates */
  blockNumber?: InputMaybe<Scalars['Long']>;
  blockNumberGT?: InputMaybe<Scalars['Long']>;
  blockNumberGTE?: InputMaybe<Scalars['Long']>;
  blockNumberIn?: InputMaybe<Array<Scalars['Long']>>;
  blockNumberLT?: InputMaybe<Scalars['Long']>;
  blockNumberLTE?: InputMaybe<Scalars['Long']>;
  blockNumberNEQ?: InputMaybe<Scalars['Long']>;
  blockNumberNotIn?: InputMaybe<Array<Scalars['Long']>>;
  /** transaction_receipts edge predicates */
  hasTransactionReceipts?: InputMaybe<Scalars['Boolean']>;
  hasTransactionReceiptsWith?: InputMaybe<Array<TransactionReceiptWhereInput>>;
  /** transactions edge predicates */
  hasTransactions?: InputMaybe<Scalars['Boolean']>;
  hasTransactionsWith?: InputMaybe<Array<TransactionWhereInput>>;
  /** id field predicates */
  id?: InputMaybe<Scalars['ID']>;
  idGT?: InputMaybe<Scalars['ID']>;
  idGTE?: InputMaybe<Scalars['ID']>;
  idIn?: InputMaybe<Array<Scalars['ID']>>;
  idLT?: InputMaybe<Scalars['ID']>;
  idLTE?: InputMaybe<Scalars['ID']>;
  idNEQ?: InputMaybe<Scalars['ID']>;
  idNotIn?: InputMaybe<Array<Scalars['ID']>>;
  not?: InputMaybe<BlockWhereInput>;
  or?: InputMaybe<Array<BlockWhereInput>>;
  /** parent_block_hash field predicates */
  parentBlockHash?: InputMaybe<Scalars['String']>;
  parentBlockHashContains?: InputMaybe<Scalars['String']>;
  parentBlockHashContainsFold?: InputMaybe<Scalars['String']>;
  parentBlockHashEqualFold?: InputMaybe<Scalars['String']>;
  parentBlockHashGT?: InputMaybe<Scalars['String']>;
  parentBlockHashGTE?: InputMaybe<Scalars['String']>;
  parentBlockHashHasPrefix?: InputMaybe<Scalars['String']>;
  parentBlockHashHasSuffix?: InputMaybe<Scalars['String']>;
  parentBlockHashIn?: InputMaybe<Array<Scalars['String']>>;
  parentBlockHashLT?: InputMaybe<Scalars['String']>;
  parentBlockHashLTE?: InputMaybe<Scalars['String']>;
  parentBlockHashNEQ?: InputMaybe<Scalars['String']>;
  parentBlockHashNotIn?: InputMaybe<Array<Scalars['String']>>;
  /** state_root field predicates */
  stateRoot?: InputMaybe<Scalars['String']>;
  stateRootContains?: InputMaybe<Scalars['String']>;
  stateRootContainsFold?: InputMaybe<Scalars['String']>;
  stateRootEqualFold?: InputMaybe<Scalars['String']>;
  stateRootGT?: InputMaybe<Scalars['String']>;
  stateRootGTE?: InputMaybe<Scalars['String']>;
  stateRootHasPrefix?: InputMaybe<Scalars['String']>;
  stateRootHasSuffix?: InputMaybe<Scalars['String']>;
  stateRootIn?: InputMaybe<Array<Scalars['String']>>;
  stateRootLT?: InputMaybe<Scalars['String']>;
  stateRootLTE?: InputMaybe<Scalars['String']>;
  stateRootNEQ?: InputMaybe<Scalars['String']>;
  stateRootNotIn?: InputMaybe<Array<Scalars['String']>>;
  /** status field predicates */
  status?: InputMaybe<BlockStatus>;
  statusIn?: InputMaybe<Array<BlockStatus>>;
  statusNEQ?: InputMaybe<BlockStatus>;
  statusNotIn?: InputMaybe<Array<BlockStatus>>;
  /** timestamp field predicates */
  timestamp?: InputMaybe<Scalars['Time']>;
  timestampGT?: InputMaybe<Scalars['Time']>;
  timestampGTE?: InputMaybe<Scalars['Time']>;
  timestampIn?: InputMaybe<Array<Scalars['Time']>>;
  timestampLT?: InputMaybe<Scalars['Time']>;
  timestampLTE?: InputMaybe<Scalars['Time']>;
  timestampNEQ?: InputMaybe<Scalars['Time']>;
  timestampNotIn?: InputMaybe<Array<Scalars['Time']>>;
};

export type Class = Node & {
  __typename?: 'Class';
  contracts: ContractConnection;
  createdAt: Scalars['Time'];
  id: Scalars['ID'];
  updatedAt: Scalars['Time'];
};


export type ClassContractsArgs = {
  after?: InputMaybe<Scalars['Cursor']>;
  before?: InputMaybe<Scalars['Cursor']>;
  first?: InputMaybe<Scalars['Int']>;
  last?: InputMaybe<Scalars['Int']>;
  orderBy?: InputMaybe<ContractOrder>;
  where?: InputMaybe<ContractWhereInput>;
};

/** A connection to a list of items. */
export type ClassConnection = {
  __typename?: 'ClassConnection';
  /** A list of edges. */
  edges?: Maybe<Array<Maybe<ClassEdge>>>;
  /** Information to aid in pagination. */
  pageInfo: PageInfo;
  /** Identifies the total count of items in the connection. */
  totalCount: Scalars['Int'];
};

/** An edge in a connection. */
export type ClassEdge = {
  __typename?: 'ClassEdge';
  /** A cursor for use in pagination. */
  cursor: Scalars['Cursor'];
  /** The item at the end of the edge. */
  node?: Maybe<Class>;
};

/** Ordering options for Class connections */
export type ClassOrder = {
  /** The ordering direction. */
  direction?: OrderDirection;
  /** The field by which to order Classes. */
  field: ClassOrderField;
};

/** Properties by which Class connections can be ordered. */
export enum ClassOrderField {
  CreatedAt = 'CREATED_AT'
}

/**
 * ClassWhereInput is used for filtering Class objects.
 * Input was generated by ent.
 */
export type ClassWhereInput = {
  and?: InputMaybe<Array<ClassWhereInput>>;
  /** created_at field predicates */
  createdAt?: InputMaybe<Scalars['Time']>;
  createdAtGT?: InputMaybe<Scalars['Time']>;
  createdAtGTE?: InputMaybe<Scalars['Time']>;
  createdAtIn?: InputMaybe<Array<Scalars['Time']>>;
  createdAtLT?: InputMaybe<Scalars['Time']>;
  createdAtLTE?: InputMaybe<Scalars['Time']>;
  createdAtNEQ?: InputMaybe<Scalars['Time']>;
  createdAtNotIn?: InputMaybe<Array<Scalars['Time']>>;
  /** contracts edge predicates */
  hasContracts?: InputMaybe<Scalars['Boolean']>;
  hasContractsWith?: InputMaybe<Array<ContractWhereInput>>;
  /** id field predicates */
  id?: InputMaybe<Scalars['ID']>;
  idGT?: InputMaybe<Scalars['ID']>;
  idGTE?: InputMaybe<Scalars['ID']>;
  idIn?: InputMaybe<Array<Scalars['ID']>>;
  idLT?: InputMaybe<Scalars['ID']>;
  idLTE?: InputMaybe<Scalars['ID']>;
  idNEQ?: InputMaybe<Scalars['ID']>;
  idNotIn?: InputMaybe<Array<Scalars['ID']>>;
  not?: InputMaybe<ClassWhereInput>;
  or?: InputMaybe<Array<ClassWhereInput>>;
  /** updated_at field predicates */
  updatedAt?: InputMaybe<Scalars['Time']>;
  updatedAtGT?: InputMaybe<Scalars['Time']>;
  updatedAtGTE?: InputMaybe<Scalars['Time']>;
  updatedAtIn?: InputMaybe<Array<Scalars['Time']>>;
  updatedAtLT?: InputMaybe<Scalars['Time']>;
  updatedAtLTE?: InputMaybe<Scalars['Time']>;
  updatedAtNEQ?: InputMaybe<Scalars['Time']>;
  updatedAtNotIn?: InputMaybe<Array<Scalars['Time']>>;
};

export type Constraint = {
  __typename?: 'Constraint';
  is?: Maybe<Array<Scalars['BigInt']>>;
  maximum?: Maybe<Scalars['BigInt']>;
  minimum?: Maybe<Scalars['BigInt']>;
};

export type Contract = Node & {
  __typename?: 'Contract';
  account?: Maybe<Account>;
  balances: BalanceConnection;
  class?: Maybe<Class>;
  classID?: Maybe<Scalars['ID']>;
  cover?: Maybe<File>;
  coverID?: Maybe<Scalars['ID']>;
  createdAt: Scalars['Time'];
  deployTransaction?: Maybe<Transaction>;
  description?: Maybe<Scalars['String']>;
  game?: Maybe<Game>;
  gameID?: Maybe<Scalars['ID']>;
  holders: BalanceConnection;
  id: Scalars['ID'];
  incomingTransactions: TransactionConnection;
  metadata?: Maybe<ContractMetadata>;
  name?: Maybe<Scalars['String']>;
  priority: Scalars['Int'];
  scopes: ScopeConnection;
  starterPackFungibles?: Maybe<Array<StarterPackContract>>;
  starterPacks?: Maybe<Array<StarterPack>>;
  tokens: TokenConnection;
  transactions: TransactionConnection;
  type: ContractType;
  updatedAt: Scalars['Time'];
};


export type ContractBalancesArgs = {
  after?: InputMaybe<Scalars['Cursor']>;
  before?: InputMaybe<Scalars['Cursor']>;
  first?: InputMaybe<Scalars['Int']>;
  last?: InputMaybe<Scalars['Int']>;
  orderBy?: InputMaybe<BalanceOrder>;
  where?: InputMaybe<BalanceWhereInput>;
};


export type ContractHoldersArgs = {
  after?: InputMaybe<Scalars['Cursor']>;
  before?: InputMaybe<Scalars['Cursor']>;
  first?: InputMaybe<Scalars['Int']>;
  last?: InputMaybe<Scalars['Int']>;
  orderBy?: InputMaybe<BalanceOrder>;
  where?: InputMaybe<BalanceWhereInput>;
};


export type ContractIncomingTransactionsArgs = {
  after?: InputMaybe<Scalars['Cursor']>;
  before?: InputMaybe<Scalars['Cursor']>;
  first?: InputMaybe<Scalars['Int']>;
  last?: InputMaybe<Scalars['Int']>;
  orderBy?: InputMaybe<TransactionOrder>;
  where?: InputMaybe<TransactionWhereInput>;
};


export type ContractScopesArgs = {
  after?: InputMaybe<Scalars['Cursor']>;
  before?: InputMaybe<Scalars['Cursor']>;
  first?: InputMaybe<Scalars['Int']>;
  last?: InputMaybe<Scalars['Int']>;
  orderBy?: InputMaybe<ScopeOrder>;
  where?: InputMaybe<ScopeWhereInput>;
};


export type ContractTokensArgs = {
  after?: InputMaybe<Scalars['Cursor']>;
  before?: InputMaybe<Scalars['Cursor']>;
  first?: InputMaybe<Scalars['Int']>;
  last?: InputMaybe<Scalars['Int']>;
  orderBy?: InputMaybe<TokenOrder>;
  where?: InputMaybe<TokenWhereInput>;
};


export type ContractTransactionsArgs = {
  after?: InputMaybe<Scalars['Cursor']>;
  before?: InputMaybe<Scalars['Cursor']>;
  first?: InputMaybe<Scalars['Int']>;
  last?: InputMaybe<Scalars['Int']>;
  orderBy?: InputMaybe<TransactionOrder>;
  where?: InputMaybe<TransactionWhereInput>;
};

/** A connection to a list of items. */
export type ContractConnection = {
  __typename?: 'ContractConnection';
  /** A list of edges. */
  edges?: Maybe<Array<Maybe<ContractEdge>>>;
  /** Information to aid in pagination. */
  pageInfo: PageInfo;
  /** Identifies the total count of items in the connection. */
  totalCount: Scalars['Int'];
};

export type ContractDeploy = {
  __typename?: 'ContractDeploy';
  type: ContractType;
};

/** An edge in a connection. */
export type ContractEdge = {
  __typename?: 'ContractEdge';
  /** A cursor for use in pagination. */
  cursor: Scalars['Cursor'];
  /** The item at the end of the edge. */
  node?: Maybe<Contract>;
};

export type ContractMetadata = Erc20Metadata | Erc721Metadata;

/** Ordering options for Contract connections */
export type ContractOrder = {
  /** The ordering direction. */
  direction?: OrderDirection;
  /** The field by which to order Contracts. */
  field: ContractOrderField;
};

/** Properties by which Contract connections can be ordered. */
export enum ContractOrderField {
  CreatedAt = 'CREATED_AT',
  Priority = 'PRIORITY'
}

/** ContractType is enum for the field type */
export enum ContractType {
  Account = 'account',
  Briq = 'briq',
  Controller = 'controller',
  Erc20 = 'erc20',
  Erc721 = 'erc721',
  Erc1155 = 'erc1155',
  Proxy = 'proxy',
  Unknown = 'unknown'
}

/**
 * ContractWhereInput is used for filtering Contract objects.
 * Input was generated by ent.
 */
export type ContractWhereInput = {
  and?: InputMaybe<Array<ContractWhereInput>>;
  /** class_id field predicates */
  classID?: InputMaybe<Scalars['ID']>;
  classIDContains?: InputMaybe<Scalars['ID']>;
  classIDContainsFold?: InputMaybe<Scalars['ID']>;
  classIDEqualFold?: InputMaybe<Scalars['ID']>;
  classIDGT?: InputMaybe<Scalars['ID']>;
  classIDGTE?: InputMaybe<Scalars['ID']>;
  classIDHasPrefix?: InputMaybe<Scalars['ID']>;
  classIDHasSuffix?: InputMaybe<Scalars['ID']>;
  classIDIn?: InputMaybe<Array<Scalars['ID']>>;
  classIDIsNil?: InputMaybe<Scalars['Boolean']>;
  classIDLT?: InputMaybe<Scalars['ID']>;
  classIDLTE?: InputMaybe<Scalars['ID']>;
  classIDNEQ?: InputMaybe<Scalars['ID']>;
  classIDNotIn?: InputMaybe<Array<Scalars['ID']>>;
  classIDNotNil?: InputMaybe<Scalars['Boolean']>;
  /** cover_id field predicates */
  coverID?: InputMaybe<Scalars['ID']>;
  coverIDContains?: InputMaybe<Scalars['ID']>;
  coverIDContainsFold?: InputMaybe<Scalars['ID']>;
  coverIDEqualFold?: InputMaybe<Scalars['ID']>;
  coverIDGT?: InputMaybe<Scalars['ID']>;
  coverIDGTE?: InputMaybe<Scalars['ID']>;
  coverIDHasPrefix?: InputMaybe<Scalars['ID']>;
  coverIDHasSuffix?: InputMaybe<Scalars['ID']>;
  coverIDIn?: InputMaybe<Array<Scalars['ID']>>;
  coverIDIsNil?: InputMaybe<Scalars['Boolean']>;
  coverIDLT?: InputMaybe<Scalars['ID']>;
  coverIDLTE?: InputMaybe<Scalars['ID']>;
  coverIDNEQ?: InputMaybe<Scalars['ID']>;
  coverIDNotIn?: InputMaybe<Array<Scalars['ID']>>;
  coverIDNotNil?: InputMaybe<Scalars['Boolean']>;
  /** created_at field predicates */
  createdAt?: InputMaybe<Scalars['Time']>;
  createdAtGT?: InputMaybe<Scalars['Time']>;
  createdAtGTE?: InputMaybe<Scalars['Time']>;
  createdAtIn?: InputMaybe<Array<Scalars['Time']>>;
  createdAtLT?: InputMaybe<Scalars['Time']>;
  createdAtLTE?: InputMaybe<Scalars['Time']>;
  createdAtNEQ?: InputMaybe<Scalars['Time']>;
  createdAtNotIn?: InputMaybe<Array<Scalars['Time']>>;
  /** description field predicates */
  description?: InputMaybe<Scalars['String']>;
  descriptionContains?: InputMaybe<Scalars['String']>;
  descriptionContainsFold?: InputMaybe<Scalars['String']>;
  descriptionEqualFold?: InputMaybe<Scalars['String']>;
  descriptionGT?: InputMaybe<Scalars['String']>;
  descriptionGTE?: InputMaybe<Scalars['String']>;
  descriptionHasPrefix?: InputMaybe<Scalars['String']>;
  descriptionHasSuffix?: InputMaybe<Scalars['String']>;
  descriptionIn?: InputMaybe<Array<Scalars['String']>>;
  descriptionIsNil?: InputMaybe<Scalars['Boolean']>;
  descriptionLT?: InputMaybe<Scalars['String']>;
  descriptionLTE?: InputMaybe<Scalars['String']>;
  descriptionNEQ?: InputMaybe<Scalars['String']>;
  descriptionNotIn?: InputMaybe<Array<Scalars['String']>>;
  descriptionNotNil?: InputMaybe<Scalars['Boolean']>;
  /** game_id field predicates */
  gameID?: InputMaybe<Scalars['ID']>;
  gameIDContains?: InputMaybe<Scalars['ID']>;
  gameIDContainsFold?: InputMaybe<Scalars['ID']>;
  gameIDEqualFold?: InputMaybe<Scalars['ID']>;
  gameIDGT?: InputMaybe<Scalars['ID']>;
  gameIDGTE?: InputMaybe<Scalars['ID']>;
  gameIDHasPrefix?: InputMaybe<Scalars['ID']>;
  gameIDHasSuffix?: InputMaybe<Scalars['ID']>;
  gameIDIn?: InputMaybe<Array<Scalars['ID']>>;
  gameIDIsNil?: InputMaybe<Scalars['Boolean']>;
  gameIDLT?: InputMaybe<Scalars['ID']>;
  gameIDLTE?: InputMaybe<Scalars['ID']>;
  gameIDNEQ?: InputMaybe<Scalars['ID']>;
  gameIDNotIn?: InputMaybe<Array<Scalars['ID']>>;
  gameIDNotNil?: InputMaybe<Scalars['Boolean']>;
  /** account edge predicates */
  hasAccount?: InputMaybe<Scalars['Boolean']>;
  hasAccountWith?: InputMaybe<Array<AccountWhereInput>>;
  /** balances edge predicates */
  hasBalances?: InputMaybe<Scalars['Boolean']>;
  hasBalancesWith?: InputMaybe<Array<BalanceWhereInput>>;
  /** class edge predicates */
  hasClass?: InputMaybe<Scalars['Boolean']>;
  hasClassWith?: InputMaybe<Array<ClassWhereInput>>;
  /** cover edge predicates */
  hasCover?: InputMaybe<Scalars['Boolean']>;
  hasCoverWith?: InputMaybe<Array<FileWhereInput>>;
  /** deploy_transaction edge predicates */
  hasDeployTransaction?: InputMaybe<Scalars['Boolean']>;
  hasDeployTransactionWith?: InputMaybe<Array<TransactionWhereInput>>;
  /** game edge predicates */
  hasGame?: InputMaybe<Scalars['Boolean']>;
  hasGameWith?: InputMaybe<Array<GameWhereInput>>;
  /** holders edge predicates */
  hasHolders?: InputMaybe<Scalars['Boolean']>;
  hasHoldersWith?: InputMaybe<Array<BalanceWhereInput>>;
  /** incoming_transactions edge predicates */
  hasIncomingTransactions?: InputMaybe<Scalars['Boolean']>;
  hasIncomingTransactionsWith?: InputMaybe<Array<TransactionWhereInput>>;
  /** scopes edge predicates */
  hasScopes?: InputMaybe<Scalars['Boolean']>;
  hasScopesWith?: InputMaybe<Array<ScopeWhereInput>>;
  /** starter_pack_fungibles edge predicates */
  hasStarterPackFungibles?: InputMaybe<Scalars['Boolean']>;
  hasStarterPackFungiblesWith?: InputMaybe<Array<StarterPackContractWhereInput>>;
  /** starter_packs edge predicates */
  hasStarterPacks?: InputMaybe<Scalars['Boolean']>;
  hasStarterPacksWith?: InputMaybe<Array<StarterPackWhereInput>>;
  /** tokens edge predicates */
  hasTokens?: InputMaybe<Scalars['Boolean']>;
  hasTokensWith?: InputMaybe<Array<TokenWhereInput>>;
  /** transactions edge predicates */
  hasTransactions?: InputMaybe<Scalars['Boolean']>;
  hasTransactionsWith?: InputMaybe<Array<TransactionWhereInput>>;
  /** id field predicates */
  id?: InputMaybe<Scalars['ID']>;
  idGT?: InputMaybe<Scalars['ID']>;
  idGTE?: InputMaybe<Scalars['ID']>;
  idIn?: InputMaybe<Array<Scalars['ID']>>;
  idLT?: InputMaybe<Scalars['ID']>;
  idLTE?: InputMaybe<Scalars['ID']>;
  idNEQ?: InputMaybe<Scalars['ID']>;
  idNotIn?: InputMaybe<Array<Scalars['ID']>>;
  /** name field predicates */
  name?: InputMaybe<Scalars['String']>;
  nameContains?: InputMaybe<Scalars['String']>;
  nameContainsFold?: InputMaybe<Scalars['String']>;
  nameEqualFold?: InputMaybe<Scalars['String']>;
  nameGT?: InputMaybe<Scalars['String']>;
  nameGTE?: InputMaybe<Scalars['String']>;
  nameHasPrefix?: InputMaybe<Scalars['String']>;
  nameHasSuffix?: InputMaybe<Scalars['String']>;
  nameIn?: InputMaybe<Array<Scalars['String']>>;
  nameIsNil?: InputMaybe<Scalars['Boolean']>;
  nameLT?: InputMaybe<Scalars['String']>;
  nameLTE?: InputMaybe<Scalars['String']>;
  nameNEQ?: InputMaybe<Scalars['String']>;
  nameNotIn?: InputMaybe<Array<Scalars['String']>>;
  nameNotNil?: InputMaybe<Scalars['Boolean']>;
  not?: InputMaybe<ContractWhereInput>;
  or?: InputMaybe<Array<ContractWhereInput>>;
  /** priority field predicates */
  priority?: InputMaybe<Scalars['Int']>;
  priorityGT?: InputMaybe<Scalars['Int']>;
  priorityGTE?: InputMaybe<Scalars['Int']>;
  priorityIn?: InputMaybe<Array<Scalars['Int']>>;
  priorityLT?: InputMaybe<Scalars['Int']>;
  priorityLTE?: InputMaybe<Scalars['Int']>;
  priorityNEQ?: InputMaybe<Scalars['Int']>;
  priorityNotIn?: InputMaybe<Array<Scalars['Int']>>;
  /** type field predicates */
  type?: InputMaybe<ContractType>;
  typeIn?: InputMaybe<Array<ContractType>>;
  typeNEQ?: InputMaybe<ContractType>;
  typeNotIn?: InputMaybe<Array<ContractType>>;
  /** updated_at field predicates */
  updatedAt?: InputMaybe<Scalars['Time']>;
  updatedAtGT?: InputMaybe<Scalars['Time']>;
  updatedAtGTE?: InputMaybe<Scalars['Time']>;
  updatedAtIn?: InputMaybe<Array<Scalars['Time']>>;
  updatedAtLT?: InputMaybe<Scalars['Time']>;
  updatedAtLTE?: InputMaybe<Scalars['Time']>;
  updatedAtNEQ?: InputMaybe<Scalars['Time']>;
  updatedAtNotIn?: InputMaybe<Array<Scalars['Time']>>;
};

export type Credential = {
  __typename?: 'Credential';
  id: Scalars['ID'];
  publicKey: Scalars['String'];
};

export enum CurrencyBase {
  Usd = 'USD'
}

export enum CurrencyQuote {
  Btc = 'BTC',
  Eth = 'ETH'
}

export type DiscordGuild = Node & {
  __typename?: 'DiscordGuild';
  id: Scalars['ID'];
  quests: QuestConnection;
  tokenRequirements: TokenRequirements;
};


export type DiscordGuildQuestsArgs = {
  after?: InputMaybe<Scalars['Cursor']>;
  before?: InputMaybe<Scalars['Cursor']>;
  first?: InputMaybe<Scalars['Int']>;
  last?: InputMaybe<Scalars['Int']>;
  orderBy?: InputMaybe<QuestOrder>;
  where?: InputMaybe<QuestWhereInput>;
};

/** A connection to a list of items. */
export type DiscordGuildConnection = {
  __typename?: 'DiscordGuildConnection';
  /** A list of edges. */
  edges?: Maybe<Array<Maybe<DiscordGuildEdge>>>;
  /** Information to aid in pagination. */
  pageInfo: PageInfo;
  /** Identifies the total count of items in the connection. */
  totalCount: Scalars['Int'];
};

/** An edge in a connection. */
export type DiscordGuildEdge = {
  __typename?: 'DiscordGuildEdge';
  /** A cursor for use in pagination. */
  cursor: Scalars['Cursor'];
  /** The item at the end of the edge. */
  node?: Maybe<DiscordGuild>;
};

/**
 * DiscordGuildWhereInput is used for filtering DiscordGuild objects.
 * Input was generated by ent.
 */
export type DiscordGuildWhereInput = {
  and?: InputMaybe<Array<DiscordGuildWhereInput>>;
  /** quests edge predicates */
  hasQuests?: InputMaybe<Scalars['Boolean']>;
  hasQuestsWith?: InputMaybe<Array<QuestWhereInput>>;
  /** id field predicates */
  id?: InputMaybe<Scalars['ID']>;
  idGT?: InputMaybe<Scalars['ID']>;
  idGTE?: InputMaybe<Scalars['ID']>;
  idIn?: InputMaybe<Array<Scalars['ID']>>;
  idLT?: InputMaybe<Scalars['ID']>;
  idLTE?: InputMaybe<Scalars['ID']>;
  idNEQ?: InputMaybe<Scalars['ID']>;
  idNotIn?: InputMaybe<Array<Scalars['ID']>>;
  not?: InputMaybe<DiscordGuildWhereInput>;
  or?: InputMaybe<Array<DiscordGuildWhereInput>>;
};

export type Erc20Metadata = {
  __typename?: 'ERC20Metadata';
  decimals?: Maybe<Scalars['Int']>;
  name?: Maybe<Scalars['String']>;
  symbol?: Maybe<Scalars['String']>;
};

export type Erc721Metadata = {
  __typename?: 'ERC721Metadata';
  name?: Maybe<Scalars['String']>;
  symbol?: Maybe<Scalars['String']>;
};

export type Event = Node & {
  __typename?: 'Event';
  data: Array<Maybe<Scalars['Felt']>>;
  from: Scalars['String'];
  id: Scalars['ID'];
  keys: Array<Maybe<Scalars['Felt']>>;
  transaction: Transaction;
  transactionID: Scalars['ID'];
};

/** A connection to a list of items. */
export type EventConnection = {
  __typename?: 'EventConnection';
  /** A list of edges. */
  edges?: Maybe<Array<Maybe<EventEdge>>>;
  /** Information to aid in pagination. */
  pageInfo: PageInfo;
  /** Identifies the total count of items in the connection. */
  totalCount: Scalars['Int'];
};

/** An edge in a connection. */
export type EventEdge = {
  __typename?: 'EventEdge';
  /** A cursor for use in pagination. */
  cursor: Scalars['Cursor'];
  /** The item at the end of the edge. */
  node?: Maybe<Event>;
};

/**
 * EventWhereInput is used for filtering Event objects.
 * Input was generated by ent.
 */
export type EventWhereInput = {
  and?: InputMaybe<Array<EventWhereInput>>;
  /** from field predicates */
  from?: InputMaybe<Scalars['String']>;
  fromContains?: InputMaybe<Scalars['String']>;
  fromContainsFold?: InputMaybe<Scalars['String']>;
  fromEqualFold?: InputMaybe<Scalars['String']>;
  fromGT?: InputMaybe<Scalars['String']>;
  fromGTE?: InputMaybe<Scalars['String']>;
  fromHasPrefix?: InputMaybe<Scalars['String']>;
  fromHasSuffix?: InputMaybe<Scalars['String']>;
  fromIn?: InputMaybe<Array<Scalars['String']>>;
  fromLT?: InputMaybe<Scalars['String']>;
  fromLTE?: InputMaybe<Scalars['String']>;
  fromNEQ?: InputMaybe<Scalars['String']>;
  fromNotIn?: InputMaybe<Array<Scalars['String']>>;
  hasData?: InputMaybe<Scalars['String']>;
  hasDataAt?: InputMaybe<HasValueInput>;
  hasKey?: InputMaybe<Scalars['String']>;
  hasKeyAt?: InputMaybe<HasValueInput>;
  /** transaction edge predicates */
  hasTransaction?: InputMaybe<Scalars['Boolean']>;
  hasTransactionWith?: InputMaybe<Array<TransactionWhereInput>>;
  /** id field predicates */
  id?: InputMaybe<Scalars['ID']>;
  idGT?: InputMaybe<Scalars['ID']>;
  idGTE?: InputMaybe<Scalars['ID']>;
  idIn?: InputMaybe<Array<Scalars['ID']>>;
  idLT?: InputMaybe<Scalars['ID']>;
  idLTE?: InputMaybe<Scalars['ID']>;
  idNEQ?: InputMaybe<Scalars['ID']>;
  idNotIn?: InputMaybe<Array<Scalars['ID']>>;
  not?: InputMaybe<EventWhereInput>;
  or?: InputMaybe<Array<EventWhereInput>>;
  /** transaction_id field predicates */
  transactionID?: InputMaybe<Scalars['ID']>;
  transactionIDContains?: InputMaybe<Scalars['ID']>;
  transactionIDContainsFold?: InputMaybe<Scalars['ID']>;
  transactionIDEqualFold?: InputMaybe<Scalars['ID']>;
  transactionIDGT?: InputMaybe<Scalars['ID']>;
  transactionIDGTE?: InputMaybe<Scalars['ID']>;
  transactionIDHasPrefix?: InputMaybe<Scalars['ID']>;
  transactionIDHasSuffix?: InputMaybe<Scalars['ID']>;
  transactionIDIn?: InputMaybe<Array<Scalars['ID']>>;
  transactionIDLT?: InputMaybe<Scalars['ID']>;
  transactionIDLTE?: InputMaybe<Scalars['ID']>;
  transactionIDNEQ?: InputMaybe<Scalars['ID']>;
  transactionIDNotIn?: InputMaybe<Array<Scalars['ID']>>;
};

export type File = Node & {
  __typename?: 'File';
  alt?: Maybe<Scalars['String']>;
  createdAt: Scalars['Time'];
  directory: Scalars['String'];
  id: Scalars['ID'];
  name: Scalars['String'];
  priority: Scalars['Int'];
  thumbnail: Scalars['String'];
  updatedAt: Scalars['Time'];
  uri: Scalars['String'];
};

/** A connection to a list of items. */
export type FileConnection = {
  __typename?: 'FileConnection';
  /** A list of edges. */
  edges?: Maybe<Array<Maybe<FileEdge>>>;
  /** Information to aid in pagination. */
  pageInfo: PageInfo;
  /** Identifies the total count of items in the connection. */
  totalCount: Scalars['Int'];
};

/** An edge in a connection. */
export type FileEdge = {
  __typename?: 'FileEdge';
  /** A cursor for use in pagination. */
  cursor: Scalars['Cursor'];
  /** The item at the end of the edge. */
  node?: Maybe<File>;
};

/** Ordering options for File connections */
export type FileOrder = {
  /** The ordering direction. */
  direction?: OrderDirection;
  /** The field by which to order Files. */
  field: FileOrderField;
};

/** Properties by which File connections can be ordered. */
export enum FileOrderField {
  CreatedAt = 'CREATED_AT',
  Priority = 'PRIORITY'
}

/**
 * FileWhereInput is used for filtering File objects.
 * Input was generated by ent.
 */
export type FileWhereInput = {
  /** alt field predicates */
  alt?: InputMaybe<Scalars['String']>;
  altContains?: InputMaybe<Scalars['String']>;
  altContainsFold?: InputMaybe<Scalars['String']>;
  altEqualFold?: InputMaybe<Scalars['String']>;
  altGT?: InputMaybe<Scalars['String']>;
  altGTE?: InputMaybe<Scalars['String']>;
  altHasPrefix?: InputMaybe<Scalars['String']>;
  altHasSuffix?: InputMaybe<Scalars['String']>;
  altIn?: InputMaybe<Array<Scalars['String']>>;
  altIsNil?: InputMaybe<Scalars['Boolean']>;
  altLT?: InputMaybe<Scalars['String']>;
  altLTE?: InputMaybe<Scalars['String']>;
  altNEQ?: InputMaybe<Scalars['String']>;
  altNotIn?: InputMaybe<Array<Scalars['String']>>;
  altNotNil?: InputMaybe<Scalars['Boolean']>;
  and?: InputMaybe<Array<FileWhereInput>>;
  /** created_at field predicates */
  createdAt?: InputMaybe<Scalars['Time']>;
  createdAtGT?: InputMaybe<Scalars['Time']>;
  createdAtGTE?: InputMaybe<Scalars['Time']>;
  createdAtIn?: InputMaybe<Array<Scalars['Time']>>;
  createdAtLT?: InputMaybe<Scalars['Time']>;
  createdAtLTE?: InputMaybe<Scalars['Time']>;
  createdAtNEQ?: InputMaybe<Scalars['Time']>;
  createdAtNotIn?: InputMaybe<Array<Scalars['Time']>>;
  /** directory field predicates */
  directory?: InputMaybe<Scalars['String']>;
  directoryContains?: InputMaybe<Scalars['String']>;
  directoryContainsFold?: InputMaybe<Scalars['String']>;
  directoryEqualFold?: InputMaybe<Scalars['String']>;
  directoryGT?: InputMaybe<Scalars['String']>;
  directoryGTE?: InputMaybe<Scalars['String']>;
  directoryHasPrefix?: InputMaybe<Scalars['String']>;
  directoryHasSuffix?: InputMaybe<Scalars['String']>;
  directoryIn?: InputMaybe<Array<Scalars['String']>>;
  directoryLT?: InputMaybe<Scalars['String']>;
  directoryLTE?: InputMaybe<Scalars['String']>;
  directoryNEQ?: InputMaybe<Scalars['String']>;
  directoryNotIn?: InputMaybe<Array<Scalars['String']>>;
  /** id field predicates */
  id?: InputMaybe<Scalars['ID']>;
  idGT?: InputMaybe<Scalars['ID']>;
  idGTE?: InputMaybe<Scalars['ID']>;
  idIn?: InputMaybe<Array<Scalars['ID']>>;
  idLT?: InputMaybe<Scalars['ID']>;
  idLTE?: InputMaybe<Scalars['ID']>;
  idNEQ?: InputMaybe<Scalars['ID']>;
  idNotIn?: InputMaybe<Array<Scalars['ID']>>;
  /** name field predicates */
  name?: InputMaybe<Scalars['String']>;
  nameContains?: InputMaybe<Scalars['String']>;
  nameContainsFold?: InputMaybe<Scalars['String']>;
  nameEqualFold?: InputMaybe<Scalars['String']>;
  nameGT?: InputMaybe<Scalars['String']>;
  nameGTE?: InputMaybe<Scalars['String']>;
  nameHasPrefix?: InputMaybe<Scalars['String']>;
  nameHasSuffix?: InputMaybe<Scalars['String']>;
  nameIn?: InputMaybe<Array<Scalars['String']>>;
  nameLT?: InputMaybe<Scalars['String']>;
  nameLTE?: InputMaybe<Scalars['String']>;
  nameNEQ?: InputMaybe<Scalars['String']>;
  nameNotIn?: InputMaybe<Array<Scalars['String']>>;
  not?: InputMaybe<FileWhereInput>;
  or?: InputMaybe<Array<FileWhereInput>>;
  /** priority field predicates */
  priority?: InputMaybe<Scalars['Int']>;
  priorityGT?: InputMaybe<Scalars['Int']>;
  priorityGTE?: InputMaybe<Scalars['Int']>;
  priorityIn?: InputMaybe<Array<Scalars['Int']>>;
  priorityLT?: InputMaybe<Scalars['Int']>;
  priorityLTE?: InputMaybe<Scalars['Int']>;
  priorityNEQ?: InputMaybe<Scalars['Int']>;
  priorityNotIn?: InputMaybe<Array<Scalars['Int']>>;
  /** updated_at field predicates */
  updatedAt?: InputMaybe<Scalars['Time']>;
  updatedAtGT?: InputMaybe<Scalars['Time']>;
  updatedAtGTE?: InputMaybe<Scalars['Time']>;
  updatedAtIn?: InputMaybe<Array<Scalars['Time']>>;
  updatedAtLT?: InputMaybe<Scalars['Time']>;
  updatedAtLTE?: InputMaybe<Scalars['Time']>;
  updatedAtNEQ?: InputMaybe<Scalars['Time']>;
  updatedAtNotIn?: InputMaybe<Array<Scalars['Time']>>;
};

export type FunctionCallInput = {
  calldata?: InputMaybe<Array<Scalars['String']>>;
  contractAddress: Scalars['String'];
  entryPointSelector: Scalars['String'];
};

export type FungibleTransfer = {
  __typename?: 'FungibleTransfer';
  amount: Scalars['BigInt'];
  from: Scalars['ID'];
  to: Scalars['ID'];
};

export type Game = Node & {
  __typename?: 'Game';
  achievements: AchievementConnection;
  active: Scalars['Boolean'];
  banner?: Maybe<File>;
  bannerID?: Maybe<Scalars['ID']>;
  contracts: ContractConnection;
  cover?: Maybe<File>;
  coverID?: Maybe<Scalars['ID']>;
  createdAt: Scalars['Time'];
  description: Scalars['String'];
  icon?: Maybe<File>;
  iconID?: Maybe<Scalars['ID']>;
  id: Scalars['ID'];
  media: FileConnection;
  name: Scalars['String'];
  priority: Scalars['Int'];
  profilePicture?: Maybe<File>;
  profilePictureID?: Maybe<Scalars['ID']>;
  quests: QuestConnection;
  scopes: ScopeConnection;
  socials: Socials;
  starterPack?: Maybe<StarterPack>;
  updatedAt: Scalars['Time'];
};


export type GameAchievementsArgs = {
  after?: InputMaybe<Scalars['Cursor']>;
  before?: InputMaybe<Scalars['Cursor']>;
  first?: InputMaybe<Scalars['Int']>;
  last?: InputMaybe<Scalars['Int']>;
  orderBy?: InputMaybe<AchievementOrder>;
  where?: InputMaybe<AchievementWhereInput>;
};


export type GameContractsArgs = {
  after?: InputMaybe<Scalars['Cursor']>;
  before?: InputMaybe<Scalars['Cursor']>;
  first?: InputMaybe<Scalars['Int']>;
  last?: InputMaybe<Scalars['Int']>;
  orderBy?: InputMaybe<ContractOrder>;
  where?: InputMaybe<ContractWhereInput>;
};


export type GameMediaArgs = {
  after?: InputMaybe<Scalars['Cursor']>;
  before?: InputMaybe<Scalars['Cursor']>;
  first?: InputMaybe<Scalars['Int']>;
  last?: InputMaybe<Scalars['Int']>;
  orderBy?: InputMaybe<FileOrder>;
  where?: InputMaybe<FileWhereInput>;
};


export type GameQuestsArgs = {
  after?: InputMaybe<Scalars['Cursor']>;
  before?: InputMaybe<Scalars['Cursor']>;
  first?: InputMaybe<Scalars['Int']>;
  last?: InputMaybe<Scalars['Int']>;
  orderBy?: InputMaybe<QuestOrder>;
  where?: InputMaybe<QuestWhereInput>;
};


export type GameScopesArgs = {
  after?: InputMaybe<Scalars['Cursor']>;
  before?: InputMaybe<Scalars['Cursor']>;
  first?: InputMaybe<Scalars['Int']>;
  last?: InputMaybe<Scalars['Int']>;
  orderBy?: InputMaybe<ScopeOrder>;
  where?: InputMaybe<ScopeWhereInput>;
};

/** A connection to a list of items. */
export type GameConnection = {
  __typename?: 'GameConnection';
  /** A list of edges. */
  edges?: Maybe<Array<Maybe<GameEdge>>>;
  /** Information to aid in pagination. */
  pageInfo: PageInfo;
  /** Identifies the total count of items in the connection. */
  totalCount: Scalars['Int'];
};

/** An edge in a connection. */
export type GameEdge = {
  __typename?: 'GameEdge';
  /** A cursor for use in pagination. */
  cursor: Scalars['Cursor'];
  /** The item at the end of the edge. */
  node?: Maybe<Game>;
};

/** Ordering options for Game connections */
export type GameOrder = {
  /** The ordering direction. */
  direction?: OrderDirection;
  /** The field by which to order Games. */
  field: GameOrderField;
};

/** Properties by which Game connections can be ordered. */
export enum GameOrderField {
  CreatedAt = 'CREATED_AT',
  Priority = 'PRIORITY'
}

/**
 * GameWhereInput is used for filtering Game objects.
 * Input was generated by ent.
 */
export type GameWhereInput = {
  /** active field predicates */
  active?: InputMaybe<Scalars['Boolean']>;
  activeNEQ?: InputMaybe<Scalars['Boolean']>;
  and?: InputMaybe<Array<GameWhereInput>>;
  /** banner_id field predicates */
  bannerID?: InputMaybe<Scalars['ID']>;
  bannerIDContains?: InputMaybe<Scalars['ID']>;
  bannerIDContainsFold?: InputMaybe<Scalars['ID']>;
  bannerIDEqualFold?: InputMaybe<Scalars['ID']>;
  bannerIDGT?: InputMaybe<Scalars['ID']>;
  bannerIDGTE?: InputMaybe<Scalars['ID']>;
  bannerIDHasPrefix?: InputMaybe<Scalars['ID']>;
  bannerIDHasSuffix?: InputMaybe<Scalars['ID']>;
  bannerIDIn?: InputMaybe<Array<Scalars['ID']>>;
  bannerIDIsNil?: InputMaybe<Scalars['Boolean']>;
  bannerIDLT?: InputMaybe<Scalars['ID']>;
  bannerIDLTE?: InputMaybe<Scalars['ID']>;
  bannerIDNEQ?: InputMaybe<Scalars['ID']>;
  bannerIDNotIn?: InputMaybe<Array<Scalars['ID']>>;
  bannerIDNotNil?: InputMaybe<Scalars['Boolean']>;
  /** cover_id field predicates */
  coverID?: InputMaybe<Scalars['ID']>;
  coverIDContains?: InputMaybe<Scalars['ID']>;
  coverIDContainsFold?: InputMaybe<Scalars['ID']>;
  coverIDEqualFold?: InputMaybe<Scalars['ID']>;
  coverIDGT?: InputMaybe<Scalars['ID']>;
  coverIDGTE?: InputMaybe<Scalars['ID']>;
  coverIDHasPrefix?: InputMaybe<Scalars['ID']>;
  coverIDHasSuffix?: InputMaybe<Scalars['ID']>;
  coverIDIn?: InputMaybe<Array<Scalars['ID']>>;
  coverIDIsNil?: InputMaybe<Scalars['Boolean']>;
  coverIDLT?: InputMaybe<Scalars['ID']>;
  coverIDLTE?: InputMaybe<Scalars['ID']>;
  coverIDNEQ?: InputMaybe<Scalars['ID']>;
  coverIDNotIn?: InputMaybe<Array<Scalars['ID']>>;
  coverIDNotNil?: InputMaybe<Scalars['Boolean']>;
  /** created_at field predicates */
  createdAt?: InputMaybe<Scalars['Time']>;
  createdAtGT?: InputMaybe<Scalars['Time']>;
  createdAtGTE?: InputMaybe<Scalars['Time']>;
  createdAtIn?: InputMaybe<Array<Scalars['Time']>>;
  createdAtLT?: InputMaybe<Scalars['Time']>;
  createdAtLTE?: InputMaybe<Scalars['Time']>;
  createdAtNEQ?: InputMaybe<Scalars['Time']>;
  createdAtNotIn?: InputMaybe<Array<Scalars['Time']>>;
  /** description field predicates */
  description?: InputMaybe<Scalars['String']>;
  descriptionContains?: InputMaybe<Scalars['String']>;
  descriptionContainsFold?: InputMaybe<Scalars['String']>;
  descriptionEqualFold?: InputMaybe<Scalars['String']>;
  descriptionGT?: InputMaybe<Scalars['String']>;
  descriptionGTE?: InputMaybe<Scalars['String']>;
  descriptionHasPrefix?: InputMaybe<Scalars['String']>;
  descriptionHasSuffix?: InputMaybe<Scalars['String']>;
  descriptionIn?: InputMaybe<Array<Scalars['String']>>;
  descriptionLT?: InputMaybe<Scalars['String']>;
  descriptionLTE?: InputMaybe<Scalars['String']>;
  descriptionNEQ?: InputMaybe<Scalars['String']>;
  descriptionNotIn?: InputMaybe<Array<Scalars['String']>>;
  /** achievements edge predicates */
  hasAchievements?: InputMaybe<Scalars['Boolean']>;
  hasAchievementsWith?: InputMaybe<Array<AchievementWhereInput>>;
  /** banner edge predicates */
  hasBanner?: InputMaybe<Scalars['Boolean']>;
  hasBannerWith?: InputMaybe<Array<FileWhereInput>>;
  /** contracts edge predicates */
  hasContracts?: InputMaybe<Scalars['Boolean']>;
  hasContractsWith?: InputMaybe<Array<ContractWhereInput>>;
  /** cover edge predicates */
  hasCover?: InputMaybe<Scalars['Boolean']>;
  hasCoverWith?: InputMaybe<Array<FileWhereInput>>;
  /** icon edge predicates */
  hasIcon?: InputMaybe<Scalars['Boolean']>;
  hasIconWith?: InputMaybe<Array<FileWhereInput>>;
  /** media edge predicates */
  hasMedia?: InputMaybe<Scalars['Boolean']>;
  hasMediaWith?: InputMaybe<Array<FileWhereInput>>;
  /** profile_picture edge predicates */
  hasProfilePicture?: InputMaybe<Scalars['Boolean']>;
  hasProfilePictureWith?: InputMaybe<Array<FileWhereInput>>;
  /** quests edge predicates */
  hasQuests?: InputMaybe<Scalars['Boolean']>;
  hasQuestsWith?: InputMaybe<Array<QuestWhereInput>>;
  /** scopes edge predicates */
  hasScopes?: InputMaybe<Scalars['Boolean']>;
  hasScopesWith?: InputMaybe<Array<ScopeWhereInput>>;
  /** starter_pack edge predicates */
  hasStarterPack?: InputMaybe<Scalars['Boolean']>;
  hasStarterPackWith?: InputMaybe<Array<StarterPackWhereInput>>;
  /** icon_id field predicates */
  iconID?: InputMaybe<Scalars['ID']>;
  iconIDContains?: InputMaybe<Scalars['ID']>;
  iconIDContainsFold?: InputMaybe<Scalars['ID']>;
  iconIDEqualFold?: InputMaybe<Scalars['ID']>;
  iconIDGT?: InputMaybe<Scalars['ID']>;
  iconIDGTE?: InputMaybe<Scalars['ID']>;
  iconIDHasPrefix?: InputMaybe<Scalars['ID']>;
  iconIDHasSuffix?: InputMaybe<Scalars['ID']>;
  iconIDIn?: InputMaybe<Array<Scalars['ID']>>;
  iconIDIsNil?: InputMaybe<Scalars['Boolean']>;
  iconIDLT?: InputMaybe<Scalars['ID']>;
  iconIDLTE?: InputMaybe<Scalars['ID']>;
  iconIDNEQ?: InputMaybe<Scalars['ID']>;
  iconIDNotIn?: InputMaybe<Array<Scalars['ID']>>;
  iconIDNotNil?: InputMaybe<Scalars['Boolean']>;
  /** id field predicates */
  id?: InputMaybe<Scalars['ID']>;
  idGT?: InputMaybe<Scalars['ID']>;
  idGTE?: InputMaybe<Scalars['ID']>;
  idIn?: InputMaybe<Array<Scalars['ID']>>;
  idLT?: InputMaybe<Scalars['ID']>;
  idLTE?: InputMaybe<Scalars['ID']>;
  idNEQ?: InputMaybe<Scalars['ID']>;
  idNotIn?: InputMaybe<Array<Scalars['ID']>>;
  /** name field predicates */
  name?: InputMaybe<Scalars['String']>;
  nameContains?: InputMaybe<Scalars['String']>;
  nameContainsFold?: InputMaybe<Scalars['String']>;
  nameEqualFold?: InputMaybe<Scalars['String']>;
  nameGT?: InputMaybe<Scalars['String']>;
  nameGTE?: InputMaybe<Scalars['String']>;
  nameHasPrefix?: InputMaybe<Scalars['String']>;
  nameHasSuffix?: InputMaybe<Scalars['String']>;
  nameIn?: InputMaybe<Array<Scalars['String']>>;
  nameLT?: InputMaybe<Scalars['String']>;
  nameLTE?: InputMaybe<Scalars['String']>;
  nameNEQ?: InputMaybe<Scalars['String']>;
  nameNotIn?: InputMaybe<Array<Scalars['String']>>;
  not?: InputMaybe<GameWhereInput>;
  or?: InputMaybe<Array<GameWhereInput>>;
  /** priority field predicates */
  priority?: InputMaybe<Scalars['Int']>;
  priorityGT?: InputMaybe<Scalars['Int']>;
  priorityGTE?: InputMaybe<Scalars['Int']>;
  priorityIn?: InputMaybe<Array<Scalars['Int']>>;
  priorityLT?: InputMaybe<Scalars['Int']>;
  priorityLTE?: InputMaybe<Scalars['Int']>;
  priorityNEQ?: InputMaybe<Scalars['Int']>;
  priorityNotIn?: InputMaybe<Array<Scalars['Int']>>;
  /** profile_picture_id field predicates */
  profilePictureID?: InputMaybe<Scalars['ID']>;
  profilePictureIDContains?: InputMaybe<Scalars['ID']>;
  profilePictureIDContainsFold?: InputMaybe<Scalars['ID']>;
  profilePictureIDEqualFold?: InputMaybe<Scalars['ID']>;
  profilePictureIDGT?: InputMaybe<Scalars['ID']>;
  profilePictureIDGTE?: InputMaybe<Scalars['ID']>;
  profilePictureIDHasPrefix?: InputMaybe<Scalars['ID']>;
  profilePictureIDHasSuffix?: InputMaybe<Scalars['ID']>;
  profilePictureIDIn?: InputMaybe<Array<Scalars['ID']>>;
  profilePictureIDIsNil?: InputMaybe<Scalars['Boolean']>;
  profilePictureIDLT?: InputMaybe<Scalars['ID']>;
  profilePictureIDLTE?: InputMaybe<Scalars['ID']>;
  profilePictureIDNEQ?: InputMaybe<Scalars['ID']>;
  profilePictureIDNotIn?: InputMaybe<Array<Scalars['ID']>>;
  profilePictureIDNotNil?: InputMaybe<Scalars['Boolean']>;
  /** updated_at field predicates */
  updatedAt?: InputMaybe<Scalars['Time']>;
  updatedAtGT?: InputMaybe<Scalars['Time']>;
  updatedAtGTE?: InputMaybe<Scalars['Time']>;
  updatedAtIn?: InputMaybe<Array<Scalars['Time']>>;
  updatedAtLT?: InputMaybe<Scalars['Time']>;
  updatedAtLTE?: InputMaybe<Scalars['Time']>;
  updatedAtNEQ?: InputMaybe<Scalars['Time']>;
  updatedAtNotIn?: InputMaybe<Array<Scalars['Time']>>;
};

export type HasValueInput = {
  index: Scalars['Int'];
  value: Scalars['String'];
};

export type L1Message = {
  __typename?: 'L1Message';
  payload?: Maybe<Array<Scalars['Felt']>>;
  toAddress: Scalars['String'];
};

export type L2Message = {
  __typename?: 'L2Message';
  fromAddress: Scalars['String'];
  payload?: Maybe<Array<Scalars['Felt']>>;
};

export type Metadata = {
  __typename?: 'Metadata';
  animation?: Maybe<Scalars['String']>;
  attributes?: Maybe<Array<Attribute>>;
  backgroundColor?: Maybe<Scalars['String']>;
  description?: Maybe<Scalars['String']>;
  externalURL?: Maybe<Scalars['String']>;
  image?: Maybe<Scalars['String']>;
  name?: Maybe<Scalars['String']>;
  thumbnail?: Maybe<Scalars['String']>;
};

export type Mint = {
  __typename?: 'Mint';
  amount: Scalars['BigInt'];
  to: Scalars['ID'];
  tokenId: Scalars['BigInt'];
};

export type Mutation = {
  __typename?: 'Mutation';
  beginLogin: Scalars['JSON'];
  beginRegistration: Scalars['JSON'];
  checkDiscordQuests: Scalars['Boolean'];
  checkTwitterQuests: Scalars['Boolean'];
  claimQuestRewards: Scalars['JSON'];
  claimStarterpack?: Maybe<Scalars['String']>;
  createAchievement: Scalars['Boolean'];
  createGame: Scalars['Boolean'];
  createQuest: Scalars['Boolean'];
  createQuestRewards: Scalars['Boolean'];
  createScopes: Scalars['Boolean'];
  createStarterpack?: Maybe<Scalars['ID']>;
  deployAccount: Contract;
  finalizeLogin: Scalars['Boolean'];
  finalizeRegistration: Account;
  removeStarterpack: Scalars['Boolean'];
  updateAchievement: Scalars['Boolean'];
  updateContract: Scalars['Boolean'];
  updateFile: Scalars['Boolean'];
  updateGame: Scalars['Boolean'];
  updateStarterpack: Scalars['Boolean'];
  upload: Array<File>;
};


export type MutationBeginLoginArgs = {
  id: Scalars['String'];
};


export type MutationBeginRegistrationArgs = {
  id: Scalars['String'];
};


export type MutationCheckDiscordQuestsArgs = {
  accountId: Scalars['ID'];
};


export type MutationCheckTwitterQuestsArgs = {
  accountId: Scalars['ID'];
};


export type MutationClaimQuestRewardsArgs = {
  accountId: Scalars['ID'];
  questId: Scalars['ID'];
};


export type MutationClaimStarterpackArgs = {
  account: Scalars['ID'];
  starterpackId: Scalars['ID'];
};


export type MutationCreateAchievementArgs = {
  gameId: Scalars['ID'];
  metadataURI: Scalars['String'];
};


export type MutationCreateGameArgs = {
  active?: InputMaybe<Scalars['Boolean']>;
  banner?: InputMaybe<Scalars['ID']>;
  cover?: InputMaybe<Scalars['ID']>;
  description: Scalars['String'];
  icon?: InputMaybe<Scalars['ID']>;
  name: Scalars['String'];
  priority?: InputMaybe<Scalars['Int']>;
  profilePicture?: InputMaybe<Scalars['ID']>;
  socials?: InputMaybe<SocialsInput>;
};


export type MutationCreateQuestArgs = {
  description: Scalars['String'];
  gameId: Scalars['ID'];
  points: Scalars['BigInt'];
  title: Scalars['String'];
};


export type MutationCreateQuestRewardsArgs = {
  questId: Scalars['ID'];
  tokenIds?: InputMaybe<Array<Scalars['ID']>>;
};


export type MutationCreateScopesArgs = {
  scopes?: InputMaybe<Array<ScopeInput>>;
};


export type MutationCreateStarterpackArgs = {
  active?: InputMaybe<Scalars['Boolean']>;
  call: FunctionCallInput;
  description?: InputMaybe<Scalars['String']>;
  gameId: Scalars['ID'];
  name?: InputMaybe<Scalars['String']>;
};


export type MutationDeployAccountArgs = {
  chainId: Scalars['ChainID'];
  id: Scalars['ID'];
  starterpackIds?: InputMaybe<Array<Scalars['ID']>>;
};


export type MutationFinalizeLoginArgs = {
  credentials: Scalars['String'];
};


export type MutationFinalizeRegistrationArgs = {
  credentials: Scalars['String'];
  signer: Scalars['String'];
};


export type MutationRemoveStarterpackArgs = {
  id: Scalars['ID'];
};


export type MutationUpdateAchievementArgs = {
  gameId: Scalars['ID'];
  id: Scalars['ID'];
  metadataURI: Scalars['String'];
  tokenId: Scalars['ID'];
};


export type MutationUpdateContractArgs = {
  cover?: InputMaybe<Scalars['ID']>;
  description?: InputMaybe<Scalars['String']>;
  id: Scalars['ID'];
  name?: InputMaybe<Scalars['String']>;
  priority?: InputMaybe<Scalars['Int']>;
};


export type MutationUpdateFileArgs = {
  id: Scalars['ID'];
  priority: Scalars['Int'];
};


export type MutationUpdateGameArgs = {
  active?: InputMaybe<Scalars['Boolean']>;
  addContracts?: InputMaybe<Array<Scalars['ID']>>;
  addMedia?: InputMaybe<Array<Scalars['ID']>>;
  banner?: InputMaybe<Scalars['ID']>;
  cover?: InputMaybe<Scalars['ID']>;
  description?: InputMaybe<Scalars['String']>;
  icon?: InputMaybe<Scalars['ID']>;
  id: Scalars['ID'];
  name?: InputMaybe<Scalars['String']>;
  priority?: InputMaybe<Scalars['Int']>;
  profilePicture?: InputMaybe<Scalars['ID']>;
  removeContracts?: InputMaybe<Array<Scalars['ID']>>;
  removeMedia?: InputMaybe<Array<Scalars['ID']>>;
  socials?: InputMaybe<SocialsInput>;
};


export type MutationUpdateStarterpackArgs = {
  active?: InputMaybe<Scalars['Boolean']>;
  addFungibles?: InputMaybe<Array<Scalars['ID']>>;
  addFungiblesAmounts?: InputMaybe<Array<Scalars['BigInt']>>;
  addTokens?: InputMaybe<Array<Scalars['ID']>>;
  addTokensAmounts?: InputMaybe<Array<Scalars['BigInt']>>;
  call?: InputMaybe<FunctionCallInput>;
  description?: InputMaybe<Scalars['String']>;
  name?: InputMaybe<Scalars['String']>;
  removeFungibles?: InputMaybe<Array<Scalars['ID']>>;
  removeTokens?: InputMaybe<Array<Scalars['ID']>>;
  starterpackId: Scalars['ID'];
};


export type MutationUploadArgs = {
  req: Array<UploadFile>;
};

/**
 * An object with an ID.
 * Follows the [Relay Global Object Identification Specification](https://relay.dev/graphql/objectidentification.htm)
 */
export type Node = {
  /** The id of the object. */
  id: Scalars['ID'];
};

export type NonFungibleTransfer = {
  __typename?: 'NonFungibleTransfer';
  amount: Scalars['BigInt'];
  from: Scalars['ID'];
  to: Scalars['ID'];
  tokenId: Scalars['BigInt'];
};

export type NumberAttribute = {
  __typename?: 'NumberAttribute';
  displayType?: Maybe<Scalars['String']>;
  traitType: Scalars['String'];
  value: Scalars['Float'];
};

/** Possible directions in which to order a list of items when provided an `orderBy` argument. */
export enum OrderDirection {
  /** Specifies an ascending order for a given `orderBy` argument. */
  Asc = 'ASC',
  /** Specifies a descending order for a given `orderBy` argument. */
  Desc = 'DESC'
}

/**
 * Information about pagination in a connection.
 * https://relay.dev/graphql/connections.htm#sec-undefined.PageInfo
 */
export type PageInfo = {
  __typename?: 'PageInfo';
  /** When paginating forwards, the cursor to continue. */
  endCursor?: Maybe<Scalars['Cursor']>;
  /** When paginating forwards, are there more items? */
  hasNextPage: Scalars['Boolean'];
  /** When paginating backwards, are there more items? */
  hasPreviousPage: Scalars['Boolean'];
  /** When paginating backwards, the cursor to continue. */
  startCursor?: Maybe<Scalars['Cursor']>;
};

export type Price = {
  __typename?: 'Price';
  amount?: Maybe<Scalars['String']>;
  base?: Maybe<Scalars['String']>;
  currency?: Maybe<Scalars['String']>;
};

export type Query = {
  __typename?: 'Query';
  account?: Maybe<Account>;
  accounts?: Maybe<AccountConnection>;
  achievement?: Maybe<Achievement>;
  achievements?: Maybe<AchievementConnection>;
  balance?: Maybe<Balance>;
  balances?: Maybe<BalanceConnection>;
  class?: Maybe<Class>;
  classes?: Maybe<ClassConnection>;
  contract?: Maybe<Contract>;
  contracts?: Maybe<ContractConnection>;
  game?: Maybe<Game>;
  games?: Maybe<GameConnection>;
  /** Fetches an object given its ID. */
  node?: Maybe<Node>;
  /** Lookup nodes by a list of IDs. */
  nodes: Array<Maybe<Node>>;
  price?: Maybe<Price>;
  quest?: Maybe<Quest>;
  questEvent?: Maybe<QuestEvent>;
  questEvents?: Maybe<QuestEventConnection>;
  quests?: Maybe<QuestConnection>;
  scope?: Maybe<Scope>;
  scopes?: Maybe<ScopeConnection>;
  starterpack?: Maybe<StarterPack>;
  starterpackEligible: Scalars['Boolean'];
  starterpacks?: Maybe<StarterPackConnection>;
  tokens: TokenConnection;
  transaction?: Maybe<Transaction>;
  transactions?: Maybe<TransactionConnection>;
};


export type QueryAccountArgs = {
  id: Scalars['ID'];
};


export type QueryAccountsArgs = {
  after?: InputMaybe<Scalars['Cursor']>;
  before?: InputMaybe<Scalars['Cursor']>;
  first?: InputMaybe<Scalars['Int']>;
  last?: InputMaybe<Scalars['Int']>;
  orderBy?: InputMaybe<AccountOrder>;
  where?: InputMaybe<AccountWhereInput>;
};


export type QueryAchievementArgs = {
  id: Scalars['ID'];
};


export type QueryAchievementsArgs = {
  after?: InputMaybe<Scalars['Cursor']>;
  before?: InputMaybe<Scalars['Cursor']>;
  first?: InputMaybe<Scalars['Int']>;
  last?: InputMaybe<Scalars['Int']>;
  orderBy?: InputMaybe<AchievementOrder>;
  where?: InputMaybe<AchievementWhereInput>;
};


export type QueryBalanceArgs = {
  id: Scalars['ID'];
};


export type QueryBalancesArgs = {
  after?: InputMaybe<Scalars['Cursor']>;
  before?: InputMaybe<Scalars['Cursor']>;
  first?: InputMaybe<Scalars['Int']>;
  last?: InputMaybe<Scalars['Int']>;
  orderBy?: InputMaybe<BalanceOrder>;
  where?: InputMaybe<BalanceWhereInput>;
};


export type QueryClassArgs = {
  id: Scalars['ID'];
};


export type QueryClassesArgs = {
  after?: InputMaybe<Scalars['Cursor']>;
  before?: InputMaybe<Scalars['Cursor']>;
  first?: InputMaybe<Scalars['Int']>;
  last?: InputMaybe<Scalars['Int']>;
  orderBy?: InputMaybe<ClassOrder>;
  where?: InputMaybe<ClassWhereInput>;
};


export type QueryContractArgs = {
  id: Scalars['ID'];
};


export type QueryContractsArgs = {
  after?: InputMaybe<Scalars['Cursor']>;
  before?: InputMaybe<Scalars['Cursor']>;
  first?: InputMaybe<Scalars['Int']>;
  last?: InputMaybe<Scalars['Int']>;
  orderBy?: InputMaybe<ContractOrder>;
  where?: InputMaybe<ContractWhereInput>;
};


export type QueryGameArgs = {
  id: Scalars['ID'];
};


export type QueryGamesArgs = {
  after?: InputMaybe<Scalars['Cursor']>;
  before?: InputMaybe<Scalars['Cursor']>;
  first?: InputMaybe<Scalars['Int']>;
  last?: InputMaybe<Scalars['Int']>;
  orderBy?: InputMaybe<GameOrder>;
  where?: InputMaybe<GameWhereInput>;
};


export type QueryNodeArgs = {
  id: Scalars['ID'];
};


export type QueryNodesArgs = {
  ids: Array<Scalars['ID']>;
};


export type QueryPriceArgs = {
  base: CurrencyBase;
  quote: CurrencyQuote;
};


export type QueryQuestArgs = {
  id: Scalars['ID'];
};


export type QueryQuestEventArgs = {
  id: Scalars['ID'];
};


export type QueryQuestEventsArgs = {
  after?: InputMaybe<Scalars['Cursor']>;
  before?: InputMaybe<Scalars['Cursor']>;
  first?: InputMaybe<Scalars['Int']>;
  last?: InputMaybe<Scalars['Int']>;
  orderBy?: InputMaybe<QuestEventOrder>;
  where?: InputMaybe<QuestEventWhereInput>;
};


export type QueryQuestsArgs = {
  after?: InputMaybe<Scalars['Cursor']>;
  before?: InputMaybe<Scalars['Cursor']>;
  first?: InputMaybe<Scalars['Int']>;
  last?: InputMaybe<Scalars['Int']>;
  orderBy?: InputMaybe<QuestOrder>;
  where?: InputMaybe<QuestWhereInput>;
};


export type QueryScopeArgs = {
  id: Scalars['ID'];
};


export type QueryScopesArgs = {
  after?: InputMaybe<Scalars['Cursor']>;
  before?: InputMaybe<Scalars['Cursor']>;
  first?: InputMaybe<Scalars['Int']>;
  last?: InputMaybe<Scalars['Int']>;
  orderBy?: InputMaybe<ScopeOrder>;
  where?: InputMaybe<ScopeWhereInput>;
};


export type QueryStarterpackArgs = {
  id: Scalars['ID'];
};


export type QueryStarterpackEligibleArgs = {
  account: Scalars['ID'];
  id: Scalars['ID'];
};


export type QueryStarterpacksArgs = {
  after?: InputMaybe<Scalars['Cursor']>;
  before?: InputMaybe<Scalars['Cursor']>;
  first?: InputMaybe<Scalars['Int']>;
  last?: InputMaybe<Scalars['Int']>;
  orderBy?: InputMaybe<StarterPackOrder>;
  where?: InputMaybe<StarterPackWhereInput>;
};


export type QueryTokensArgs = {
  after?: InputMaybe<Scalars['Cursor']>;
  before?: InputMaybe<Scalars['Cursor']>;
  first?: InputMaybe<Scalars['Int']>;
  last?: InputMaybe<Scalars['Int']>;
  orderBy?: InputMaybe<TokenOrder>;
  where?: InputMaybe<TokenWhereInput>;
};


export type QueryTransactionArgs = {
  id: Scalars['ID'];
};


export type QueryTransactionsArgs = {
  after?: InputMaybe<Scalars['Cursor']>;
  before?: InputMaybe<Scalars['Cursor']>;
  first?: InputMaybe<Scalars['Int']>;
  last?: InputMaybe<Scalars['Int']>;
  orderBy?: InputMaybe<TransactionOrder>;
  where?: InputMaybe<TransactionWhereInput>;
};

export type Quest = Node & {
  __typename?: 'Quest';
  accountProgress?: Maybe<Array<Account>>;
  createdAt: Scalars['Time'];
  description: Scalars['String'];
  discordGuild?: Maybe<Array<DiscordGuild>>;
  eventID?: Maybe<Scalars['String']>;
  game: Game;
  id: Scalars['ID'];
  metadata?: Maybe<QuestMetadata>;
  parent?: Maybe<Quest>;
  points: Scalars['BigInt'];
  questEvents?: Maybe<Array<QuestEvent>>;
  questProgression?: Maybe<Array<AccountQuest>>;
  rewards: TokenConnection;
  subquests?: Maybe<Array<Quest>>;
  title: Scalars['String'];
  twitterQuests?: Maybe<Array<TwitterQuest>>;
};


export type QuestRewardsArgs = {
  after?: InputMaybe<Scalars['Cursor']>;
  before?: InputMaybe<Scalars['Cursor']>;
  first?: InputMaybe<Scalars['Int']>;
  last?: InputMaybe<Scalars['Int']>;
  orderBy?: InputMaybe<TokenOrder>;
  where?: InputMaybe<TokenWhereInput>;
};

export type QuestCallToAction = {
  __typename?: 'QuestCallToAction';
  redirect?: Maybe<Scalars['Boolean']>;
  text?: Maybe<Scalars['String']>;
  url?: Maybe<Scalars['String']>;
};

/** A connection to a list of items. */
export type QuestConnection = {
  __typename?: 'QuestConnection';
  /** A list of edges. */
  edges?: Maybe<Array<Maybe<QuestEdge>>>;
  /** Information to aid in pagination. */
  pageInfo: PageInfo;
  /** Identifies the total count of items in the connection. */
  totalCount: Scalars['Int'];
};

/** An edge in a connection. */
export type QuestEdge = {
  __typename?: 'QuestEdge';
  /** A cursor for use in pagination. */
  cursor: Scalars['Cursor'];
  /** The item at the end of the edge. */
  node?: Maybe<Quest>;
};

export type QuestEvent = Node & {
  __typename?: 'QuestEvent';
  accumulatedValuesTarget?: Maybe<Scalars['Long']>;
  countTarget: Scalars['Long'];
  createdAt: Scalars['Time'];
  eventSelector: Scalars['String'];
  expectedValueTarget?: Maybe<Scalars['Long']>;
  fieldSelector?: Maybe<Scalars['String']>;
  from: Contract;
  fromAddress: Scalars['ID'];
  id: Scalars['ID'];
  quest: Array<Quest>;
  type: QuestEventType;
  uniqueValuesTarget?: Maybe<Scalars['Long']>;
};

/** A connection to a list of items. */
export type QuestEventConnection = {
  __typename?: 'QuestEventConnection';
  /** A list of edges. */
  edges?: Maybe<Array<Maybe<QuestEventEdge>>>;
  /** Information to aid in pagination. */
  pageInfo: PageInfo;
  /** Identifies the total count of items in the connection. */
  totalCount: Scalars['Int'];
};

/** An edge in a connection. */
export type QuestEventEdge = {
  __typename?: 'QuestEventEdge';
  /** A cursor for use in pagination. */
  cursor: Scalars['Cursor'];
  /** The item at the end of the edge. */
  node?: Maybe<QuestEvent>;
};

/** Ordering options for QuestEvent connections */
export type QuestEventOrder = {
  /** The ordering direction. */
  direction?: OrderDirection;
  /** The field by which to order QuestEvents. */
  field: QuestEventOrderField;
};

/** Properties by which QuestEvent connections can be ordered. */
export enum QuestEventOrderField {
  CreatedAt = 'CREATED_AT'
}

/** QuestEventType is enum for the field type */
export enum QuestEventType {
  Count = 'count',
  FieldAccumulate = 'field_accumulate',
  FieldExpected = 'field_expected',
  FieldUnique = 'field_unique'
}

/**
 * QuestEventWhereInput is used for filtering QuestEvent objects.
 * Input was generated by ent.
 */
export type QuestEventWhereInput = {
  /** accumulated_values_target field predicates */
  accumulatedValuesTarget?: InputMaybe<Scalars['Long']>;
  accumulatedValuesTargetGT?: InputMaybe<Scalars['Long']>;
  accumulatedValuesTargetGTE?: InputMaybe<Scalars['Long']>;
  accumulatedValuesTargetIn?: InputMaybe<Array<Scalars['Long']>>;
  accumulatedValuesTargetIsNil?: InputMaybe<Scalars['Boolean']>;
  accumulatedValuesTargetLT?: InputMaybe<Scalars['Long']>;
  accumulatedValuesTargetLTE?: InputMaybe<Scalars['Long']>;
  accumulatedValuesTargetNEQ?: InputMaybe<Scalars['Long']>;
  accumulatedValuesTargetNotIn?: InputMaybe<Array<Scalars['Long']>>;
  accumulatedValuesTargetNotNil?: InputMaybe<Scalars['Boolean']>;
  and?: InputMaybe<Array<QuestEventWhereInput>>;
  /** count_target field predicates */
  countTarget?: InputMaybe<Scalars['Long']>;
  countTargetGT?: InputMaybe<Scalars['Long']>;
  countTargetGTE?: InputMaybe<Scalars['Long']>;
  countTargetIn?: InputMaybe<Array<Scalars['Long']>>;
  countTargetLT?: InputMaybe<Scalars['Long']>;
  countTargetLTE?: InputMaybe<Scalars['Long']>;
  countTargetNEQ?: InputMaybe<Scalars['Long']>;
  countTargetNotIn?: InputMaybe<Array<Scalars['Long']>>;
  /** created_at field predicates */
  createdAt?: InputMaybe<Scalars['Time']>;
  createdAtGT?: InputMaybe<Scalars['Time']>;
  createdAtGTE?: InputMaybe<Scalars['Time']>;
  createdAtIn?: InputMaybe<Array<Scalars['Time']>>;
  createdAtLT?: InputMaybe<Scalars['Time']>;
  createdAtLTE?: InputMaybe<Scalars['Time']>;
  createdAtNEQ?: InputMaybe<Scalars['Time']>;
  createdAtNotIn?: InputMaybe<Array<Scalars['Time']>>;
  /** event_selector field predicates */
  eventSelector?: InputMaybe<Scalars['String']>;
  eventSelectorContains?: InputMaybe<Scalars['String']>;
  eventSelectorContainsFold?: InputMaybe<Scalars['String']>;
  eventSelectorEqualFold?: InputMaybe<Scalars['String']>;
  eventSelectorGT?: InputMaybe<Scalars['String']>;
  eventSelectorGTE?: InputMaybe<Scalars['String']>;
  eventSelectorHasPrefix?: InputMaybe<Scalars['String']>;
  eventSelectorHasSuffix?: InputMaybe<Scalars['String']>;
  eventSelectorIn?: InputMaybe<Array<Scalars['String']>>;
  eventSelectorLT?: InputMaybe<Scalars['String']>;
  eventSelectorLTE?: InputMaybe<Scalars['String']>;
  eventSelectorNEQ?: InputMaybe<Scalars['String']>;
  eventSelectorNotIn?: InputMaybe<Array<Scalars['String']>>;
  /** expected_value_target field predicates */
  expectedValueTarget?: InputMaybe<Scalars['Long']>;
  expectedValueTargetGT?: InputMaybe<Scalars['Long']>;
  expectedValueTargetGTE?: InputMaybe<Scalars['Long']>;
  expectedValueTargetIn?: InputMaybe<Array<Scalars['Long']>>;
  expectedValueTargetIsNil?: InputMaybe<Scalars['Boolean']>;
  expectedValueTargetLT?: InputMaybe<Scalars['Long']>;
  expectedValueTargetLTE?: InputMaybe<Scalars['Long']>;
  expectedValueTargetNEQ?: InputMaybe<Scalars['Long']>;
  expectedValueTargetNotIn?: InputMaybe<Array<Scalars['Long']>>;
  expectedValueTargetNotNil?: InputMaybe<Scalars['Boolean']>;
  /** field_selector field predicates */
  fieldSelector?: InputMaybe<Scalars['String']>;
  fieldSelectorContains?: InputMaybe<Scalars['String']>;
  fieldSelectorContainsFold?: InputMaybe<Scalars['String']>;
  fieldSelectorEqualFold?: InputMaybe<Scalars['String']>;
  fieldSelectorGT?: InputMaybe<Scalars['String']>;
  fieldSelectorGTE?: InputMaybe<Scalars['String']>;
  fieldSelectorHasPrefix?: InputMaybe<Scalars['String']>;
  fieldSelectorHasSuffix?: InputMaybe<Scalars['String']>;
  fieldSelectorIn?: InputMaybe<Array<Scalars['String']>>;
  fieldSelectorIsNil?: InputMaybe<Scalars['Boolean']>;
  fieldSelectorLT?: InputMaybe<Scalars['String']>;
  fieldSelectorLTE?: InputMaybe<Scalars['String']>;
  fieldSelectorNEQ?: InputMaybe<Scalars['String']>;
  fieldSelectorNotIn?: InputMaybe<Array<Scalars['String']>>;
  fieldSelectorNotNil?: InputMaybe<Scalars['Boolean']>;
  /** from_address field predicates */
  fromAddress?: InputMaybe<Scalars['ID']>;
  fromAddressContains?: InputMaybe<Scalars['ID']>;
  fromAddressContainsFold?: InputMaybe<Scalars['ID']>;
  fromAddressEqualFold?: InputMaybe<Scalars['ID']>;
  fromAddressGT?: InputMaybe<Scalars['ID']>;
  fromAddressGTE?: InputMaybe<Scalars['ID']>;
  fromAddressHasPrefix?: InputMaybe<Scalars['ID']>;
  fromAddressHasSuffix?: InputMaybe<Scalars['ID']>;
  fromAddressIn?: InputMaybe<Array<Scalars['ID']>>;
  fromAddressLT?: InputMaybe<Scalars['ID']>;
  fromAddressLTE?: InputMaybe<Scalars['ID']>;
  fromAddressNEQ?: InputMaybe<Scalars['ID']>;
  fromAddressNotIn?: InputMaybe<Array<Scalars['ID']>>;
  /** from edge predicates */
  hasFrom?: InputMaybe<Scalars['Boolean']>;
  hasFromWith?: InputMaybe<Array<ContractWhereInput>>;
  /** quest edge predicates */
  hasQuest?: InputMaybe<Scalars['Boolean']>;
  hasQuestWith?: InputMaybe<Array<QuestWhereInput>>;
  /** id field predicates */
  id?: InputMaybe<Scalars['ID']>;
  idGT?: InputMaybe<Scalars['ID']>;
  idGTE?: InputMaybe<Scalars['ID']>;
  idIn?: InputMaybe<Array<Scalars['ID']>>;
  idLT?: InputMaybe<Scalars['ID']>;
  idLTE?: InputMaybe<Scalars['ID']>;
  idNEQ?: InputMaybe<Scalars['ID']>;
  idNotIn?: InputMaybe<Array<Scalars['ID']>>;
  not?: InputMaybe<QuestEventWhereInput>;
  or?: InputMaybe<Array<QuestEventWhereInput>>;
  /** type field predicates */
  type?: InputMaybe<QuestEventType>;
  typeIn?: InputMaybe<Array<QuestEventType>>;
  typeNEQ?: InputMaybe<QuestEventType>;
  typeNotIn?: InputMaybe<Array<QuestEventType>>;
  /** unique_values_target field predicates */
  uniqueValuesTarget?: InputMaybe<Scalars['Long']>;
  uniqueValuesTargetGT?: InputMaybe<Scalars['Long']>;
  uniqueValuesTargetGTE?: InputMaybe<Scalars['Long']>;
  uniqueValuesTargetIn?: InputMaybe<Array<Scalars['Long']>>;
  uniqueValuesTargetIsNil?: InputMaybe<Scalars['Boolean']>;
  uniqueValuesTargetLT?: InputMaybe<Scalars['Long']>;
  uniqueValuesTargetLTE?: InputMaybe<Scalars['Long']>;
  uniqueValuesTargetNEQ?: InputMaybe<Scalars['Long']>;
  uniqueValuesTargetNotIn?: InputMaybe<Array<Scalars['Long']>>;
  uniqueValuesTargetNotNil?: InputMaybe<Scalars['Boolean']>;
};

export type QuestMetadata = {
  __typename?: 'QuestMetadata';
  callToAction?: Maybe<QuestCallToAction>;
};

/** Ordering options for Quest connections */
export type QuestOrder = {
  /** The ordering direction. */
  direction?: OrderDirection;
  /** The field by which to order Quests. */
  field: QuestOrderField;
};

/** Properties by which Quest connections can be ordered. */
export enum QuestOrderField {
  CreatedAt = 'CREATED_AT'
}

/**
 * QuestWhereInput is used for filtering Quest objects.
 * Input was generated by ent.
 */
export type QuestWhereInput = {
  and?: InputMaybe<Array<QuestWhereInput>>;
  /** created_at field predicates */
  createdAt?: InputMaybe<Scalars['Time']>;
  createdAtGT?: InputMaybe<Scalars['Time']>;
  createdAtGTE?: InputMaybe<Scalars['Time']>;
  createdAtIn?: InputMaybe<Array<Scalars['Time']>>;
  createdAtLT?: InputMaybe<Scalars['Time']>;
  createdAtLTE?: InputMaybe<Scalars['Time']>;
  createdAtNEQ?: InputMaybe<Scalars['Time']>;
  createdAtNotIn?: InputMaybe<Array<Scalars['Time']>>;
  /** description field predicates */
  description?: InputMaybe<Scalars['String']>;
  descriptionContains?: InputMaybe<Scalars['String']>;
  descriptionContainsFold?: InputMaybe<Scalars['String']>;
  descriptionEqualFold?: InputMaybe<Scalars['String']>;
  descriptionGT?: InputMaybe<Scalars['String']>;
  descriptionGTE?: InputMaybe<Scalars['String']>;
  descriptionHasPrefix?: InputMaybe<Scalars['String']>;
  descriptionHasSuffix?: InputMaybe<Scalars['String']>;
  descriptionIn?: InputMaybe<Array<Scalars['String']>>;
  descriptionLT?: InputMaybe<Scalars['String']>;
  descriptionLTE?: InputMaybe<Scalars['String']>;
  descriptionNEQ?: InputMaybe<Scalars['String']>;
  descriptionNotIn?: InputMaybe<Array<Scalars['String']>>;
  /** event_id field predicates */
  eventID?: InputMaybe<Scalars['String']>;
  eventIDContains?: InputMaybe<Scalars['String']>;
  eventIDContainsFold?: InputMaybe<Scalars['String']>;
  eventIDEqualFold?: InputMaybe<Scalars['String']>;
  eventIDGT?: InputMaybe<Scalars['String']>;
  eventIDGTE?: InputMaybe<Scalars['String']>;
  eventIDHasPrefix?: InputMaybe<Scalars['String']>;
  eventIDHasSuffix?: InputMaybe<Scalars['String']>;
  eventIDIn?: InputMaybe<Array<Scalars['String']>>;
  eventIDIsNil?: InputMaybe<Scalars['Boolean']>;
  eventIDLT?: InputMaybe<Scalars['String']>;
  eventIDLTE?: InputMaybe<Scalars['String']>;
  eventIDNEQ?: InputMaybe<Scalars['String']>;
  eventIDNotIn?: InputMaybe<Array<Scalars['String']>>;
  eventIDNotNil?: InputMaybe<Scalars['Boolean']>;
  /** account_progress edge predicates */
  hasAccountProgress?: InputMaybe<Scalars['Boolean']>;
  hasAccountProgressWith?: InputMaybe<Array<AccountWhereInput>>;
  /** discord_guild edge predicates */
  hasDiscordGuild?: InputMaybe<Scalars['Boolean']>;
  hasDiscordGuildWith?: InputMaybe<Array<DiscordGuildWhereInput>>;
  /** game edge predicates */
  hasGame?: InputMaybe<Scalars['Boolean']>;
  hasGameWith?: InputMaybe<Array<GameWhereInput>>;
  /** parent edge predicates */
  hasParent?: InputMaybe<Scalars['Boolean']>;
  hasParentWith?: InputMaybe<Array<QuestWhereInput>>;
  /** quest_events edge predicates */
  hasQuestEvents?: InputMaybe<Scalars['Boolean']>;
  hasQuestEventsWith?: InputMaybe<Array<QuestEventWhereInput>>;
  /** quest_progression edge predicates */
  hasQuestProgression?: InputMaybe<Scalars['Boolean']>;
  hasQuestProgressionWith?: InputMaybe<Array<AccountQuestWhereInput>>;
  /** rewards edge predicates */
  hasRewards?: InputMaybe<Scalars['Boolean']>;
  hasRewardsWith?: InputMaybe<Array<TokenWhereInput>>;
  /** subquests edge predicates */
  hasSubquests?: InputMaybe<Scalars['Boolean']>;
  hasSubquestsWith?: InputMaybe<Array<QuestWhereInput>>;
  /** twitter_quests edge predicates */
  hasTwitterQuests?: InputMaybe<Scalars['Boolean']>;
  hasTwitterQuestsWith?: InputMaybe<Array<TwitterQuestWhereInput>>;
  /** id field predicates */
  id?: InputMaybe<Scalars['ID']>;
  idGT?: InputMaybe<Scalars['ID']>;
  idGTE?: InputMaybe<Scalars['ID']>;
  idIn?: InputMaybe<Array<Scalars['ID']>>;
  idLT?: InputMaybe<Scalars['ID']>;
  idLTE?: InputMaybe<Scalars['ID']>;
  idNEQ?: InputMaybe<Scalars['ID']>;
  idNotIn?: InputMaybe<Array<Scalars['ID']>>;
  not?: InputMaybe<QuestWhereInput>;
  or?: InputMaybe<Array<QuestWhereInput>>;
  /** points field predicates */
  points?: InputMaybe<Scalars['BigInt']>;
  pointsGT?: InputMaybe<Scalars['BigInt']>;
  pointsGTE?: InputMaybe<Scalars['BigInt']>;
  pointsIn?: InputMaybe<Array<Scalars['BigInt']>>;
  pointsLT?: InputMaybe<Scalars['BigInt']>;
  pointsLTE?: InputMaybe<Scalars['BigInt']>;
  pointsNEQ?: InputMaybe<Scalars['BigInt']>;
  pointsNotIn?: InputMaybe<Array<Scalars['BigInt']>>;
  /** title field predicates */
  title?: InputMaybe<Scalars['String']>;
  titleContains?: InputMaybe<Scalars['String']>;
  titleContainsFold?: InputMaybe<Scalars['String']>;
  titleEqualFold?: InputMaybe<Scalars['String']>;
  titleGT?: InputMaybe<Scalars['String']>;
  titleGTE?: InputMaybe<Scalars['String']>;
  titleHasPrefix?: InputMaybe<Scalars['String']>;
  titleHasSuffix?: InputMaybe<Scalars['String']>;
  titleIn?: InputMaybe<Array<Scalars['String']>>;
  titleLT?: InputMaybe<Scalars['String']>;
  titleLTE?: InputMaybe<Scalars['String']>;
  titleNEQ?: InputMaybe<Scalars['String']>;
  titleNotIn?: InputMaybe<Array<Scalars['String']>>;
};

export type Requirement = {
  __typename?: 'Requirement';
  constraint: Constraint;
  roleID: Scalars['String'];
};

export enum Role {
  Admin = 'ADMIN'
}

export type Scope = Node & {
  __typename?: 'Scope';
  contract: Contract;
  createdAt: Scalars['Time'];
  description?: Maybe<Scalars['String']>;
  games: GameConnection;
  id: Scalars['ID'];
  name?: Maybe<Scalars['String']>;
  selector: Scalars['String'];
  target: Scalars['ID'];
  updatedAt: Scalars['Time'];
};


export type ScopeGamesArgs = {
  after?: InputMaybe<Scalars['Cursor']>;
  before?: InputMaybe<Scalars['Cursor']>;
  first?: InputMaybe<Scalars['Int']>;
  last?: InputMaybe<Scalars['Int']>;
  orderBy?: InputMaybe<GameOrder>;
  where?: InputMaybe<GameWhereInput>;
};

/** A connection to a list of items. */
export type ScopeConnection = {
  __typename?: 'ScopeConnection';
  /** A list of edges. */
  edges?: Maybe<Array<Maybe<ScopeEdge>>>;
  /** Information to aid in pagination. */
  pageInfo: PageInfo;
  /** Identifies the total count of items in the connection. */
  totalCount: Scalars['Int'];
};

/** An edge in a connection. */
export type ScopeEdge = {
  __typename?: 'ScopeEdge';
  /** A cursor for use in pagination. */
  cursor: Scalars['Cursor'];
  /** The item at the end of the edge. */
  node?: Maybe<Scope>;
};

export type ScopeInput = {
  description: Scalars['String'];
  name: Scalars['String'];
  selector: Scalars['String'];
  target: Scalars['String'];
};

/** Ordering options for Scope connections */
export type ScopeOrder = {
  /** The ordering direction. */
  direction?: OrderDirection;
  /** The field by which to order Scopes. */
  field: ScopeOrderField;
};

/** Properties by which Scope connections can be ordered. */
export enum ScopeOrderField {
  CreatedAt = 'CREATED_AT'
}

/**
 * ScopeWhereInput is used for filtering Scope objects.
 * Input was generated by ent.
 */
export type ScopeWhereInput = {
  and?: InputMaybe<Array<ScopeWhereInput>>;
  /** created_at field predicates */
  createdAt?: InputMaybe<Scalars['Time']>;
  createdAtGT?: InputMaybe<Scalars['Time']>;
  createdAtGTE?: InputMaybe<Scalars['Time']>;
  createdAtIn?: InputMaybe<Array<Scalars['Time']>>;
  createdAtLT?: InputMaybe<Scalars['Time']>;
  createdAtLTE?: InputMaybe<Scalars['Time']>;
  createdAtNEQ?: InputMaybe<Scalars['Time']>;
  createdAtNotIn?: InputMaybe<Array<Scalars['Time']>>;
  /** description field predicates */
  description?: InputMaybe<Scalars['String']>;
  descriptionContains?: InputMaybe<Scalars['String']>;
  descriptionContainsFold?: InputMaybe<Scalars['String']>;
  descriptionEqualFold?: InputMaybe<Scalars['String']>;
  descriptionGT?: InputMaybe<Scalars['String']>;
  descriptionGTE?: InputMaybe<Scalars['String']>;
  descriptionHasPrefix?: InputMaybe<Scalars['String']>;
  descriptionHasSuffix?: InputMaybe<Scalars['String']>;
  descriptionIn?: InputMaybe<Array<Scalars['String']>>;
  descriptionIsNil?: InputMaybe<Scalars['Boolean']>;
  descriptionLT?: InputMaybe<Scalars['String']>;
  descriptionLTE?: InputMaybe<Scalars['String']>;
  descriptionNEQ?: InputMaybe<Scalars['String']>;
  descriptionNotIn?: InputMaybe<Array<Scalars['String']>>;
  descriptionNotNil?: InputMaybe<Scalars['Boolean']>;
  /** contract edge predicates */
  hasContract?: InputMaybe<Scalars['Boolean']>;
  hasContractWith?: InputMaybe<Array<ContractWhereInput>>;
  /** games edge predicates */
  hasGames?: InputMaybe<Scalars['Boolean']>;
  hasGamesWith?: InputMaybe<Array<GameWhereInput>>;
  /** id field predicates */
  id?: InputMaybe<Scalars['ID']>;
  idGT?: InputMaybe<Scalars['ID']>;
  idGTE?: InputMaybe<Scalars['ID']>;
  idIn?: InputMaybe<Array<Scalars['ID']>>;
  idLT?: InputMaybe<Scalars['ID']>;
  idLTE?: InputMaybe<Scalars['ID']>;
  idNEQ?: InputMaybe<Scalars['ID']>;
  idNotIn?: InputMaybe<Array<Scalars['ID']>>;
  /** name field predicates */
  name?: InputMaybe<Scalars['String']>;
  nameContains?: InputMaybe<Scalars['String']>;
  nameContainsFold?: InputMaybe<Scalars['String']>;
  nameEqualFold?: InputMaybe<Scalars['String']>;
  nameGT?: InputMaybe<Scalars['String']>;
  nameGTE?: InputMaybe<Scalars['String']>;
  nameHasPrefix?: InputMaybe<Scalars['String']>;
  nameHasSuffix?: InputMaybe<Scalars['String']>;
  nameIn?: InputMaybe<Array<Scalars['String']>>;
  nameIsNil?: InputMaybe<Scalars['Boolean']>;
  nameLT?: InputMaybe<Scalars['String']>;
  nameLTE?: InputMaybe<Scalars['String']>;
  nameNEQ?: InputMaybe<Scalars['String']>;
  nameNotIn?: InputMaybe<Array<Scalars['String']>>;
  nameNotNil?: InputMaybe<Scalars['Boolean']>;
  not?: InputMaybe<ScopeWhereInput>;
  or?: InputMaybe<Array<ScopeWhereInput>>;
  /** selector field predicates */
  selector?: InputMaybe<Scalars['String']>;
  selectorContains?: InputMaybe<Scalars['String']>;
  selectorContainsFold?: InputMaybe<Scalars['String']>;
  selectorEqualFold?: InputMaybe<Scalars['String']>;
  selectorGT?: InputMaybe<Scalars['String']>;
  selectorGTE?: InputMaybe<Scalars['String']>;
  selectorHasPrefix?: InputMaybe<Scalars['String']>;
  selectorHasSuffix?: InputMaybe<Scalars['String']>;
  selectorIn?: InputMaybe<Array<Scalars['String']>>;
  selectorLT?: InputMaybe<Scalars['String']>;
  selectorLTE?: InputMaybe<Scalars['String']>;
  selectorNEQ?: InputMaybe<Scalars['String']>;
  selectorNotIn?: InputMaybe<Array<Scalars['String']>>;
  /** target field predicates */
  target?: InputMaybe<Scalars['ID']>;
  targetContains?: InputMaybe<Scalars['ID']>;
  targetContainsFold?: InputMaybe<Scalars['ID']>;
  targetEqualFold?: InputMaybe<Scalars['ID']>;
  targetGT?: InputMaybe<Scalars['ID']>;
  targetGTE?: InputMaybe<Scalars['ID']>;
  targetHasPrefix?: InputMaybe<Scalars['ID']>;
  targetHasSuffix?: InputMaybe<Scalars['ID']>;
  targetIn?: InputMaybe<Array<Scalars['ID']>>;
  targetLT?: InputMaybe<Scalars['ID']>;
  targetLTE?: InputMaybe<Scalars['ID']>;
  targetNEQ?: InputMaybe<Scalars['ID']>;
  targetNotIn?: InputMaybe<Array<Scalars['ID']>>;
  /** updated_at field predicates */
  updatedAt?: InputMaybe<Scalars['Time']>;
  updatedAtGT?: InputMaybe<Scalars['Time']>;
  updatedAtGTE?: InputMaybe<Scalars['Time']>;
  updatedAtIn?: InputMaybe<Array<Scalars['Time']>>;
  updatedAtLT?: InputMaybe<Scalars['Time']>;
  updatedAtLTE?: InputMaybe<Scalars['Time']>;
  updatedAtNEQ?: InputMaybe<Scalars['Time']>;
  updatedAtNotIn?: InputMaybe<Array<Scalars['Time']>>;
};

export type Socials = {
  __typename?: 'Socials';
  discord?: Maybe<Scalars['String']>;
  twitter?: Maybe<Scalars['String']>;
  website?: Maybe<Scalars['String']>;
};

export type SocialsInput = {
  discord?: InputMaybe<Scalars['String']>;
  twitter?: InputMaybe<Scalars['String']>;
  website?: InputMaybe<Scalars['String']>;
};

export type StarterPack = Node & {
  __typename?: 'StarterPack';
  accountStarterPack: AccountStarterPackConnection;
  accounts: AccountConnection;
  active: Scalars['Boolean'];
  createdAt: Scalars['Time'];
  description?: Maybe<Scalars['String']>;
  fungibles?: Maybe<Array<Contract>>;
  game?: Maybe<Game>;
  id: Scalars['ID'];
  issuance?: Maybe<Scalars['Int']>;
  maxIssuance?: Maybe<Scalars['Int']>;
  name?: Maybe<Scalars['String']>;
  prerequisitesQuests?: Maybe<Array<Quest>>;
  starterPackFungibles?: Maybe<Array<StarterPackContract>>;
  starterPackTokens?: Maybe<Array<StarterPackToken>>;
  tokens?: Maybe<Array<Token>>;
};


export type StarterPackAccountStarterPackArgs = {
  after?: InputMaybe<Scalars['Cursor']>;
  before?: InputMaybe<Scalars['Cursor']>;
  first?: InputMaybe<Scalars['Int']>;
  last?: InputMaybe<Scalars['Int']>;
  where?: InputMaybe<AccountStarterPackWhereInput>;
};


export type StarterPackAccountsArgs = {
  after?: InputMaybe<Scalars['Cursor']>;
  before?: InputMaybe<Scalars['Cursor']>;
  first?: InputMaybe<Scalars['Int']>;
  last?: InputMaybe<Scalars['Int']>;
  orderBy?: InputMaybe<AccountOrder>;
  where?: InputMaybe<AccountWhereInput>;
};

/** A connection to a list of items. */
export type StarterPackConnection = {
  __typename?: 'StarterPackConnection';
  /** A list of edges. */
  edges?: Maybe<Array<Maybe<StarterPackEdge>>>;
  /** Information to aid in pagination. */
  pageInfo: PageInfo;
  /** Identifies the total count of items in the connection. */
  totalCount: Scalars['Int'];
};

export type StarterPackContract = Node & {
  __typename?: 'StarterPackContract';
  amount?: Maybe<Scalars['BigInt']>;
  contract: Contract;
  contractID: Scalars['ID'];
  id: Scalars['ID'];
  starterPack: StarterPack;
  starterPackID: Scalars['ID'];
};

/**
 * StarterPackContractWhereInput is used for filtering StarterPackContract objects.
 * Input was generated by ent.
 */
export type StarterPackContractWhereInput = {
  /** amount field predicates */
  amount?: InputMaybe<Scalars['BigInt']>;
  amountGT?: InputMaybe<Scalars['BigInt']>;
  amountGTE?: InputMaybe<Scalars['BigInt']>;
  amountIn?: InputMaybe<Array<Scalars['BigInt']>>;
  amountIsNil?: InputMaybe<Scalars['Boolean']>;
  amountLT?: InputMaybe<Scalars['BigInt']>;
  amountLTE?: InputMaybe<Scalars['BigInt']>;
  amountNEQ?: InputMaybe<Scalars['BigInt']>;
  amountNotIn?: InputMaybe<Array<Scalars['BigInt']>>;
  amountNotNil?: InputMaybe<Scalars['Boolean']>;
  and?: InputMaybe<Array<StarterPackContractWhereInput>>;
  /** id field predicates */
  id?: InputMaybe<Scalars['ID']>;
  idGT?: InputMaybe<Scalars['ID']>;
  idGTE?: InputMaybe<Scalars['ID']>;
  idIn?: InputMaybe<Array<Scalars['ID']>>;
  idLT?: InputMaybe<Scalars['ID']>;
  idLTE?: InputMaybe<Scalars['ID']>;
  idNEQ?: InputMaybe<Scalars['ID']>;
  idNotIn?: InputMaybe<Array<Scalars['ID']>>;
  not?: InputMaybe<StarterPackContractWhereInput>;
  or?: InputMaybe<Array<StarterPackContractWhereInput>>;
};

/** An edge in a connection. */
export type StarterPackEdge = {
  __typename?: 'StarterPackEdge';
  /** A cursor for use in pagination. */
  cursor: Scalars['Cursor'];
  /** The item at the end of the edge. */
  node?: Maybe<StarterPack>;
};

/** Ordering options for StarterPack connections */
export type StarterPackOrder = {
  /** The ordering direction. */
  direction?: OrderDirection;
  /** The field by which to order StarterPacks. */
  field: StarterPackOrderField;
};

/** Properties by which StarterPack connections can be ordered. */
export enum StarterPackOrderField {
  CreatedAt = 'CREATED_AT'
}

export type StarterPackToken = Node & {
  __typename?: 'StarterPackToken';
  amount?: Maybe<Scalars['BigInt']>;
  id: Scalars['ID'];
  starterPack: StarterPack;
  starterPackID: Scalars['ID'];
  token: Token;
  tokenID: Scalars['ID'];
};

/**
 * StarterPackTokenWhereInput is used for filtering StarterPackToken objects.
 * Input was generated by ent.
 */
export type StarterPackTokenWhereInput = {
  /** amount field predicates */
  amount?: InputMaybe<Scalars['BigInt']>;
  amountGT?: InputMaybe<Scalars['BigInt']>;
  amountGTE?: InputMaybe<Scalars['BigInt']>;
  amountIn?: InputMaybe<Array<Scalars['BigInt']>>;
  amountIsNil?: InputMaybe<Scalars['Boolean']>;
  amountLT?: InputMaybe<Scalars['BigInt']>;
  amountLTE?: InputMaybe<Scalars['BigInt']>;
  amountNEQ?: InputMaybe<Scalars['BigInt']>;
  amountNotIn?: InputMaybe<Array<Scalars['BigInt']>>;
  amountNotNil?: InputMaybe<Scalars['Boolean']>;
  and?: InputMaybe<Array<StarterPackTokenWhereInput>>;
  /** id field predicates */
  id?: InputMaybe<Scalars['ID']>;
  idGT?: InputMaybe<Scalars['ID']>;
  idGTE?: InputMaybe<Scalars['ID']>;
  idIn?: InputMaybe<Array<Scalars['ID']>>;
  idLT?: InputMaybe<Scalars['ID']>;
  idLTE?: InputMaybe<Scalars['ID']>;
  idNEQ?: InputMaybe<Scalars['ID']>;
  idNotIn?: InputMaybe<Array<Scalars['ID']>>;
  not?: InputMaybe<StarterPackTokenWhereInput>;
  or?: InputMaybe<Array<StarterPackTokenWhereInput>>;
};

/**
 * StarterPackWhereInput is used for filtering StarterPack objects.
 * Input was generated by ent.
 */
export type StarterPackWhereInput = {
  /** active field predicates */
  active?: InputMaybe<Scalars['Boolean']>;
  activeNEQ?: InputMaybe<Scalars['Boolean']>;
  and?: InputMaybe<Array<StarterPackWhereInput>>;
  /** created_at field predicates */
  createdAt?: InputMaybe<Scalars['Time']>;
  createdAtGT?: InputMaybe<Scalars['Time']>;
  createdAtGTE?: InputMaybe<Scalars['Time']>;
  createdAtIn?: InputMaybe<Array<Scalars['Time']>>;
  createdAtLT?: InputMaybe<Scalars['Time']>;
  createdAtLTE?: InputMaybe<Scalars['Time']>;
  createdAtNEQ?: InputMaybe<Scalars['Time']>;
  createdAtNotIn?: InputMaybe<Array<Scalars['Time']>>;
  /** description field predicates */
  description?: InputMaybe<Scalars['String']>;
  descriptionContains?: InputMaybe<Scalars['String']>;
  descriptionContainsFold?: InputMaybe<Scalars['String']>;
  descriptionEqualFold?: InputMaybe<Scalars['String']>;
  descriptionGT?: InputMaybe<Scalars['String']>;
  descriptionGTE?: InputMaybe<Scalars['String']>;
  descriptionHasPrefix?: InputMaybe<Scalars['String']>;
  descriptionHasSuffix?: InputMaybe<Scalars['String']>;
  descriptionIn?: InputMaybe<Array<Scalars['String']>>;
  descriptionIsNil?: InputMaybe<Scalars['Boolean']>;
  descriptionLT?: InputMaybe<Scalars['String']>;
  descriptionLTE?: InputMaybe<Scalars['String']>;
  descriptionNEQ?: InputMaybe<Scalars['String']>;
  descriptionNotIn?: InputMaybe<Array<Scalars['String']>>;
  descriptionNotNil?: InputMaybe<Scalars['Boolean']>;
  /** account_starter_pack edge predicates */
  hasAccountStarterPack?: InputMaybe<Scalars['Boolean']>;
  hasAccountStarterPackWith?: InputMaybe<Array<AccountStarterPackWhereInput>>;
  /** accounts edge predicates */
  hasAccounts?: InputMaybe<Scalars['Boolean']>;
  hasAccountsWith?: InputMaybe<Array<AccountWhereInput>>;
  /** fungibles edge predicates */
  hasFungibles?: InputMaybe<Scalars['Boolean']>;
  hasFungiblesWith?: InputMaybe<Array<ContractWhereInput>>;
  /** game edge predicates */
  hasGame?: InputMaybe<Scalars['Boolean']>;
  hasGameWith?: InputMaybe<Array<GameWhereInput>>;
  /** prerequisites_quests edge predicates */
  hasPrerequisitesQuests?: InputMaybe<Scalars['Boolean']>;
  hasPrerequisitesQuestsWith?: InputMaybe<Array<QuestWhereInput>>;
  /** starter_pack_fungibles edge predicates */
  hasStarterPackFungibles?: InputMaybe<Scalars['Boolean']>;
  hasStarterPackFungiblesWith?: InputMaybe<Array<StarterPackContractWhereInput>>;
  /** starter_pack_tokens edge predicates */
  hasStarterPackTokens?: InputMaybe<Scalars['Boolean']>;
  hasStarterPackTokensWith?: InputMaybe<Array<StarterPackTokenWhereInput>>;
  /** tokens edge predicates */
  hasTokens?: InputMaybe<Scalars['Boolean']>;
  hasTokensWith?: InputMaybe<Array<TokenWhereInput>>;
  /** id field predicates */
  id?: InputMaybe<Scalars['ID']>;
  idGT?: InputMaybe<Scalars['ID']>;
  idGTE?: InputMaybe<Scalars['ID']>;
  idIn?: InputMaybe<Array<Scalars['ID']>>;
  idLT?: InputMaybe<Scalars['ID']>;
  idLTE?: InputMaybe<Scalars['ID']>;
  idNEQ?: InputMaybe<Scalars['ID']>;
  idNotIn?: InputMaybe<Array<Scalars['ID']>>;
  /** issuance field predicates */
  issuance?: InputMaybe<Scalars['Int']>;
  issuanceGT?: InputMaybe<Scalars['Int']>;
  issuanceGTE?: InputMaybe<Scalars['Int']>;
  issuanceIn?: InputMaybe<Array<Scalars['Int']>>;
  issuanceIsNil?: InputMaybe<Scalars['Boolean']>;
  issuanceLT?: InputMaybe<Scalars['Int']>;
  issuanceLTE?: InputMaybe<Scalars['Int']>;
  issuanceNEQ?: InputMaybe<Scalars['Int']>;
  issuanceNotIn?: InputMaybe<Array<Scalars['Int']>>;
  issuanceNotNil?: InputMaybe<Scalars['Boolean']>;
  /** max_issuance field predicates */
  maxIssuance?: InputMaybe<Scalars['Int']>;
  maxIssuanceGT?: InputMaybe<Scalars['Int']>;
  maxIssuanceGTE?: InputMaybe<Scalars['Int']>;
  maxIssuanceIn?: InputMaybe<Array<Scalars['Int']>>;
  maxIssuanceIsNil?: InputMaybe<Scalars['Boolean']>;
  maxIssuanceLT?: InputMaybe<Scalars['Int']>;
  maxIssuanceLTE?: InputMaybe<Scalars['Int']>;
  maxIssuanceNEQ?: InputMaybe<Scalars['Int']>;
  maxIssuanceNotIn?: InputMaybe<Array<Scalars['Int']>>;
  maxIssuanceNotNil?: InputMaybe<Scalars['Boolean']>;
  /** name field predicates */
  name?: InputMaybe<Scalars['String']>;
  nameContains?: InputMaybe<Scalars['String']>;
  nameContainsFold?: InputMaybe<Scalars['String']>;
  nameEqualFold?: InputMaybe<Scalars['String']>;
  nameGT?: InputMaybe<Scalars['String']>;
  nameGTE?: InputMaybe<Scalars['String']>;
  nameHasPrefix?: InputMaybe<Scalars['String']>;
  nameHasSuffix?: InputMaybe<Scalars['String']>;
  nameIn?: InputMaybe<Array<Scalars['String']>>;
  nameIsNil?: InputMaybe<Scalars['Boolean']>;
  nameLT?: InputMaybe<Scalars['String']>;
  nameLTE?: InputMaybe<Scalars['String']>;
  nameNEQ?: InputMaybe<Scalars['String']>;
  nameNotIn?: InputMaybe<Array<Scalars['String']>>;
  nameNotNil?: InputMaybe<Scalars['Boolean']>;
  not?: InputMaybe<StarterPackWhereInput>;
  or?: InputMaybe<Array<StarterPackWhereInput>>;
};

export type StringAttribute = {
  __typename?: 'StringAttribute';
  displayType?: Maybe<Scalars['String']>;
  traitType: Scalars['String'];
  value: Scalars['String'];
};

export type Token = Node & {
  __typename?: 'Token';
  contract: Contract;
  holders: BalanceConnection;
  id: Scalars['ID'];
  image?: Maybe<File>;
  metadata?: Maybe<Metadata>;
  quests: QuestConnection;
  starterPackTokens?: Maybe<Array<StarterPackToken>>;
  starterPacks?: Maybe<Array<StarterPack>>;
  thumbnail?: Maybe<File>;
  tokenID: Scalars['BigInt'];
  tokenURI?: Maybe<Scalars['String']>;
};


export type TokenHoldersArgs = {
  after?: InputMaybe<Scalars['Cursor']>;
  before?: InputMaybe<Scalars['Cursor']>;
  first?: InputMaybe<Scalars['Int']>;
  last?: InputMaybe<Scalars['Int']>;
  orderBy?: InputMaybe<BalanceOrder>;
  where?: InputMaybe<BalanceWhereInput>;
};


export type TokenQuestsArgs = {
  after?: InputMaybe<Scalars['Cursor']>;
  before?: InputMaybe<Scalars['Cursor']>;
  first?: InputMaybe<Scalars['Int']>;
  last?: InputMaybe<Scalars['Int']>;
  orderBy?: InputMaybe<QuestOrder>;
  where?: InputMaybe<QuestWhereInput>;
};

/** A connection to a list of items. */
export type TokenConnection = {
  __typename?: 'TokenConnection';
  /** A list of edges. */
  edges?: Maybe<Array<Maybe<TokenEdge>>>;
  /** Information to aid in pagination. */
  pageInfo: PageInfo;
  /** Identifies the total count of items in the connection. */
  totalCount: Scalars['Int'];
};

/** An edge in a connection. */
export type TokenEdge = {
  __typename?: 'TokenEdge';
  /** A cursor for use in pagination. */
  cursor: Scalars['Cursor'];
  /** The item at the end of the edge. */
  node?: Maybe<Token>;
};

/** Ordering options for Token connections */
export type TokenOrder = {
  /** The ordering direction. */
  direction?: OrderDirection;
  /** The field by which to order Tokens. */
  field: TokenOrderField;
};

/** Properties by which Token connections can be ordered. */
export enum TokenOrderField {
  TokenId = 'TOKEN_ID'
}

export type TokenRequirements = {
  __typename?: 'TokenRequirements';
  contractAddress: Scalars['String'];
  requirements: Array<Requirement>;
};

/**
 * TokenWhereInput is used for filtering Token objects.
 * Input was generated by ent.
 */
export type TokenWhereInput = {
  and?: InputMaybe<Array<TokenWhereInput>>;
  /** contract edge predicates */
  hasContract?: InputMaybe<Scalars['Boolean']>;
  hasContractWith?: InputMaybe<Array<ContractWhereInput>>;
  /** holders edge predicates */
  hasHolders?: InputMaybe<Scalars['Boolean']>;
  hasHoldersWith?: InputMaybe<Array<BalanceWhereInput>>;
  /** image edge predicates */
  hasImage?: InputMaybe<Scalars['Boolean']>;
  hasImageWith?: InputMaybe<Array<FileWhereInput>>;
  /** quests edge predicates */
  hasQuests?: InputMaybe<Scalars['Boolean']>;
  hasQuestsWith?: InputMaybe<Array<QuestWhereInput>>;
  /** starter_pack_tokens edge predicates */
  hasStarterPackTokens?: InputMaybe<Scalars['Boolean']>;
  hasStarterPackTokensWith?: InputMaybe<Array<StarterPackTokenWhereInput>>;
  /** starter_packs edge predicates */
  hasStarterPacks?: InputMaybe<Scalars['Boolean']>;
  hasStarterPacksWith?: InputMaybe<Array<StarterPackWhereInput>>;
  /** thumbnail edge predicates */
  hasThumbnail?: InputMaybe<Scalars['Boolean']>;
  hasThumbnailWith?: InputMaybe<Array<FileWhereInput>>;
  /** id field predicates */
  id?: InputMaybe<Scalars['ID']>;
  idGT?: InputMaybe<Scalars['ID']>;
  idGTE?: InputMaybe<Scalars['ID']>;
  idIn?: InputMaybe<Array<Scalars['ID']>>;
  idLT?: InputMaybe<Scalars['ID']>;
  idLTE?: InputMaybe<Scalars['ID']>;
  idNEQ?: InputMaybe<Scalars['ID']>;
  idNotIn?: InputMaybe<Array<Scalars['ID']>>;
  not?: InputMaybe<TokenWhereInput>;
  or?: InputMaybe<Array<TokenWhereInput>>;
  /** token_id field predicates */
  tokenID?: InputMaybe<Scalars['BigInt']>;
  tokenIDGT?: InputMaybe<Scalars['BigInt']>;
  tokenIDGTE?: InputMaybe<Scalars['BigInt']>;
  tokenIDIn?: InputMaybe<Array<Scalars['BigInt']>>;
  tokenIDLT?: InputMaybe<Scalars['BigInt']>;
  tokenIDLTE?: InputMaybe<Scalars['BigInt']>;
  tokenIDNEQ?: InputMaybe<Scalars['BigInt']>;
  tokenIDNotIn?: InputMaybe<Array<Scalars['BigInt']>>;
  /** token_uri field predicates */
  tokenURI?: InputMaybe<Scalars['String']>;
  tokenURIContains?: InputMaybe<Scalars['String']>;
  tokenURIContainsFold?: InputMaybe<Scalars['String']>;
  tokenURIEqualFold?: InputMaybe<Scalars['String']>;
  tokenURIGT?: InputMaybe<Scalars['String']>;
  tokenURIGTE?: InputMaybe<Scalars['String']>;
  tokenURIHasPrefix?: InputMaybe<Scalars['String']>;
  tokenURIHasSuffix?: InputMaybe<Scalars['String']>;
  tokenURIIn?: InputMaybe<Array<Scalars['String']>>;
  tokenURIIsNil?: InputMaybe<Scalars['Boolean']>;
  tokenURILT?: InputMaybe<Scalars['String']>;
  tokenURILTE?: InputMaybe<Scalars['String']>;
  tokenURINEQ?: InputMaybe<Scalars['String']>;
  tokenURINotIn?: InputMaybe<Array<Scalars['String']>>;
  tokenURINotNil?: InputMaybe<Scalars['Boolean']>;
};

export type Transaction = Node & {
  __typename?: 'Transaction';
  block?: Maybe<Block>;
  blockID?: Maybe<Scalars['ID']>;
  calldata?: Maybe<Array<Scalars['String']>>;
  contract: Contract;
  contractID: Scalars['ID'];
  deployedContract?: Maybe<Contract>;
  entryPointSelector?: Maybe<Scalars['String']>;
  events?: Maybe<Array<Event>>;
  executorID?: Maybe<Scalars['ID']>;
  id: Scalars['ID'];
  metadata?: Maybe<TransactionMetadata>;
  nonce?: Maybe<Scalars['String']>;
  questClaims?: Maybe<Array<AccountQuest>>;
  receipt?: Maybe<TransactionReceipt>;
  signature?: Maybe<Array<Scalars['String']>>;
  starterPackClaims?: Maybe<Array<AccountStarterPack>>;
  to?: Maybe<Array<Contract>>;
  transactionHash: Scalars['String'];
};

/** A connection to a list of items. */
export type TransactionConnection = {
  __typename?: 'TransactionConnection';
  /** A list of edges. */
  edges?: Maybe<Array<Maybe<TransactionEdge>>>;
  /** Information to aid in pagination. */
  pageInfo: PageInfo;
  /** Identifies the total count of items in the connection. */
  totalCount: Scalars['Int'];
};

/** An edge in a connection. */
export type TransactionEdge = {
  __typename?: 'TransactionEdge';
  /** A cursor for use in pagination. */
  cursor: Scalars['Cursor'];
  /** The item at the end of the edge. */
  node?: Maybe<Transaction>;
};

export type TransactionMetadata = AccountUpgrade | ContractDeploy | FungibleTransfer | Mint | NonFungibleTransfer;

/** Ordering options for Transaction connections */
export type TransactionOrder = {
  /** The ordering direction. */
  direction?: OrderDirection;
  /** The field by which to order Transactions. */
  field: TransactionOrderField;
};

/** Properties by which Transaction connections can be ordered. */
export enum TransactionOrderField {
  Nonce = 'NONCE'
}

export type TransactionReceipt = Node & {
  __typename?: 'TransactionReceipt';
  block?: Maybe<Block>;
  id: Scalars['ID'];
  l1OriginMessage: L2Message;
  messagesSent: Array<Maybe<L1Message>>;
  status: TransactionReceiptStatus;
  statusData: Scalars['String'];
  transaction: Transaction;
  transactionHash: Scalars['String'];
};

/** A connection to a list of items. */
export type TransactionReceiptConnection = {
  __typename?: 'TransactionReceiptConnection';
  /** A list of edges. */
  edges?: Maybe<Array<Maybe<TransactionReceiptEdge>>>;
  /** Information to aid in pagination. */
  pageInfo: PageInfo;
  /** Identifies the total count of items in the connection. */
  totalCount: Scalars['Int'];
};

/** An edge in a connection. */
export type TransactionReceiptEdge = {
  __typename?: 'TransactionReceiptEdge';
  /** A cursor for use in pagination. */
  cursor: Scalars['Cursor'];
  /** The item at the end of the edge. */
  node?: Maybe<TransactionReceipt>;
};

/** TransactionReceiptStatus is enum for the field status */
export enum TransactionReceiptStatus {
  AcceptedOnL1 = 'ACCEPTED_ON_L1',
  AcceptedOnL2 = 'ACCEPTED_ON_L2',
  Pending = 'PENDING',
  Received = 'RECEIVED',
  Rejected = 'REJECTED',
  Unknown = 'UNKNOWN'
}

/**
 * TransactionReceiptWhereInput is used for filtering TransactionReceipt objects.
 * Input was generated by ent.
 */
export type TransactionReceiptWhereInput = {
  and?: InputMaybe<Array<TransactionReceiptWhereInput>>;
  /** block edge predicates */
  hasBlock?: InputMaybe<Scalars['Boolean']>;
  hasBlockWith?: InputMaybe<Array<BlockWhereInput>>;
  /** transaction edge predicates */
  hasTransaction?: InputMaybe<Scalars['Boolean']>;
  hasTransactionWith?: InputMaybe<Array<TransactionWhereInput>>;
  /** id field predicates */
  id?: InputMaybe<Scalars['ID']>;
  idGT?: InputMaybe<Scalars['ID']>;
  idGTE?: InputMaybe<Scalars['ID']>;
  idIn?: InputMaybe<Array<Scalars['ID']>>;
  idLT?: InputMaybe<Scalars['ID']>;
  idLTE?: InputMaybe<Scalars['ID']>;
  idNEQ?: InputMaybe<Scalars['ID']>;
  idNotIn?: InputMaybe<Array<Scalars['ID']>>;
  not?: InputMaybe<TransactionReceiptWhereInput>;
  or?: InputMaybe<Array<TransactionReceiptWhereInput>>;
  /** status field predicates */
  status?: InputMaybe<TransactionReceiptStatus>;
  /** status_data field predicates */
  statusData?: InputMaybe<Scalars['String']>;
  statusDataContains?: InputMaybe<Scalars['String']>;
  statusDataContainsFold?: InputMaybe<Scalars['String']>;
  statusDataEqualFold?: InputMaybe<Scalars['String']>;
  statusDataGT?: InputMaybe<Scalars['String']>;
  statusDataGTE?: InputMaybe<Scalars['String']>;
  statusDataHasPrefix?: InputMaybe<Scalars['String']>;
  statusDataHasSuffix?: InputMaybe<Scalars['String']>;
  statusDataIn?: InputMaybe<Array<Scalars['String']>>;
  statusDataLT?: InputMaybe<Scalars['String']>;
  statusDataLTE?: InputMaybe<Scalars['String']>;
  statusDataNEQ?: InputMaybe<Scalars['String']>;
  statusDataNotIn?: InputMaybe<Array<Scalars['String']>>;
  statusIn?: InputMaybe<Array<TransactionReceiptStatus>>;
  statusNEQ?: InputMaybe<TransactionReceiptStatus>;
  statusNotIn?: InputMaybe<Array<TransactionReceiptStatus>>;
  /** transaction_hash field predicates */
  transactionHash?: InputMaybe<Scalars['String']>;
  transactionHashContains?: InputMaybe<Scalars['String']>;
  transactionHashContainsFold?: InputMaybe<Scalars['String']>;
  transactionHashEqualFold?: InputMaybe<Scalars['String']>;
  transactionHashGT?: InputMaybe<Scalars['String']>;
  transactionHashGTE?: InputMaybe<Scalars['String']>;
  transactionHashHasPrefix?: InputMaybe<Scalars['String']>;
  transactionHashHasSuffix?: InputMaybe<Scalars['String']>;
  transactionHashIn?: InputMaybe<Array<Scalars['String']>>;
  transactionHashLT?: InputMaybe<Scalars['String']>;
  transactionHashLTE?: InputMaybe<Scalars['String']>;
  transactionHashNEQ?: InputMaybe<Scalars['String']>;
  transactionHashNotIn?: InputMaybe<Array<Scalars['String']>>;
};

/**
 * TransactionWhereInput is used for filtering Transaction objects.
 * Input was generated by ent.
 */
export type TransactionWhereInput = {
  and?: InputMaybe<Array<TransactionWhereInput>>;
  /** block_id field predicates */
  blockID?: InputMaybe<Scalars['ID']>;
  blockIDContains?: InputMaybe<Scalars['ID']>;
  blockIDContainsFold?: InputMaybe<Scalars['ID']>;
  blockIDEqualFold?: InputMaybe<Scalars['ID']>;
  blockIDGT?: InputMaybe<Scalars['ID']>;
  blockIDGTE?: InputMaybe<Scalars['ID']>;
  blockIDHasPrefix?: InputMaybe<Scalars['ID']>;
  blockIDHasSuffix?: InputMaybe<Scalars['ID']>;
  blockIDIn?: InputMaybe<Array<Scalars['ID']>>;
  blockIDIsNil?: InputMaybe<Scalars['Boolean']>;
  blockIDLT?: InputMaybe<Scalars['ID']>;
  blockIDLTE?: InputMaybe<Scalars['ID']>;
  blockIDNEQ?: InputMaybe<Scalars['ID']>;
  blockIDNotIn?: InputMaybe<Array<Scalars['ID']>>;
  blockIDNotNil?: InputMaybe<Scalars['Boolean']>;
  /** contract_id field predicates */
  contractID?: InputMaybe<Scalars['ID']>;
  contractIDContains?: InputMaybe<Scalars['ID']>;
  contractIDContainsFold?: InputMaybe<Scalars['ID']>;
  contractIDEqualFold?: InputMaybe<Scalars['ID']>;
  contractIDGT?: InputMaybe<Scalars['ID']>;
  contractIDGTE?: InputMaybe<Scalars['ID']>;
  contractIDHasPrefix?: InputMaybe<Scalars['ID']>;
  contractIDHasSuffix?: InputMaybe<Scalars['ID']>;
  contractIDIn?: InputMaybe<Array<Scalars['ID']>>;
  contractIDLT?: InputMaybe<Scalars['ID']>;
  contractIDLTE?: InputMaybe<Scalars['ID']>;
  contractIDNEQ?: InputMaybe<Scalars['ID']>;
  contractIDNotIn?: InputMaybe<Array<Scalars['ID']>>;
  /** entry_point_selector field predicates */
  entryPointSelector?: InputMaybe<Scalars['String']>;
  entryPointSelectorContains?: InputMaybe<Scalars['String']>;
  entryPointSelectorContainsFold?: InputMaybe<Scalars['String']>;
  entryPointSelectorEqualFold?: InputMaybe<Scalars['String']>;
  entryPointSelectorGT?: InputMaybe<Scalars['String']>;
  entryPointSelectorGTE?: InputMaybe<Scalars['String']>;
  entryPointSelectorHasPrefix?: InputMaybe<Scalars['String']>;
  entryPointSelectorHasSuffix?: InputMaybe<Scalars['String']>;
  entryPointSelectorIn?: InputMaybe<Array<Scalars['String']>>;
  entryPointSelectorIsNil?: InputMaybe<Scalars['Boolean']>;
  entryPointSelectorLT?: InputMaybe<Scalars['String']>;
  entryPointSelectorLTE?: InputMaybe<Scalars['String']>;
  entryPointSelectorNEQ?: InputMaybe<Scalars['String']>;
  entryPointSelectorNotIn?: InputMaybe<Array<Scalars['String']>>;
  entryPointSelectorNotNil?: InputMaybe<Scalars['Boolean']>;
  /** executor_id field predicates */
  executorID?: InputMaybe<Scalars['ID']>;
  executorIDContains?: InputMaybe<Scalars['ID']>;
  executorIDContainsFold?: InputMaybe<Scalars['ID']>;
  executorIDEqualFold?: InputMaybe<Scalars['ID']>;
  executorIDGT?: InputMaybe<Scalars['ID']>;
  executorIDGTE?: InputMaybe<Scalars['ID']>;
  executorIDHasPrefix?: InputMaybe<Scalars['ID']>;
  executorIDHasSuffix?: InputMaybe<Scalars['ID']>;
  executorIDIn?: InputMaybe<Array<Scalars['ID']>>;
  executorIDIsNil?: InputMaybe<Scalars['Boolean']>;
  executorIDLT?: InputMaybe<Scalars['ID']>;
  executorIDLTE?: InputMaybe<Scalars['ID']>;
  executorIDNEQ?: InputMaybe<Scalars['ID']>;
  executorIDNotIn?: InputMaybe<Array<Scalars['ID']>>;
  executorIDNotNil?: InputMaybe<Scalars['Boolean']>;
  /** block edge predicates */
  hasBlock?: InputMaybe<Scalars['Boolean']>;
  hasBlockWith?: InputMaybe<Array<BlockWhereInput>>;
  hasCalldataValue?: InputMaybe<Scalars['String']>;
  hasCalldataValueAt?: InputMaybe<HasValueInput>;
  /** contract edge predicates */
  hasContract?: InputMaybe<Scalars['Boolean']>;
  hasContractWith?: InputMaybe<Array<ContractWhereInput>>;
  /** deployed_contract edge predicates */
  hasDeployedContract?: InputMaybe<Scalars['Boolean']>;
  hasDeployedContractWith?: InputMaybe<Array<ContractWhereInput>>;
  /** events edge predicates */
  hasEvents?: InputMaybe<Scalars['Boolean']>;
  hasEventsWith?: InputMaybe<Array<EventWhereInput>>;
  /** quest_claims edge predicates */
  hasQuestClaims?: InputMaybe<Scalars['Boolean']>;
  hasQuestClaimsWith?: InputMaybe<Array<AccountQuestWhereInput>>;
  /** receipt edge predicates */
  hasReceipt?: InputMaybe<Scalars['Boolean']>;
  hasReceiptWith?: InputMaybe<Array<TransactionReceiptWhereInput>>;
  /** starter_pack_claims edge predicates */
  hasStarterPackClaims?: InputMaybe<Scalars['Boolean']>;
  hasStarterPackClaimsWith?: InputMaybe<Array<AccountStarterPackWhereInput>>;
  /** to edge predicates */
  hasTo?: InputMaybe<Scalars['Boolean']>;
  hasToWith?: InputMaybe<Array<ContractWhereInput>>;
  /** id field predicates */
  id?: InputMaybe<Scalars['ID']>;
  idGT?: InputMaybe<Scalars['ID']>;
  idGTE?: InputMaybe<Scalars['ID']>;
  idIn?: InputMaybe<Array<Scalars['ID']>>;
  idLT?: InputMaybe<Scalars['ID']>;
  idLTE?: InputMaybe<Scalars['ID']>;
  idNEQ?: InputMaybe<Scalars['ID']>;
  idNotIn?: InputMaybe<Array<Scalars['ID']>>;
  /** nonce field predicates */
  nonce?: InputMaybe<Scalars['String']>;
  nonceContains?: InputMaybe<Scalars['String']>;
  nonceContainsFold?: InputMaybe<Scalars['String']>;
  nonceEqualFold?: InputMaybe<Scalars['String']>;
  nonceGT?: InputMaybe<Scalars['String']>;
  nonceGTE?: InputMaybe<Scalars['String']>;
  nonceHasPrefix?: InputMaybe<Scalars['String']>;
  nonceHasSuffix?: InputMaybe<Scalars['String']>;
  nonceIn?: InputMaybe<Array<Scalars['String']>>;
  nonceIsNil?: InputMaybe<Scalars['Boolean']>;
  nonceLT?: InputMaybe<Scalars['String']>;
  nonceLTE?: InputMaybe<Scalars['String']>;
  nonceNEQ?: InputMaybe<Scalars['String']>;
  nonceNotIn?: InputMaybe<Array<Scalars['String']>>;
  nonceNotNil?: InputMaybe<Scalars['Boolean']>;
  not?: InputMaybe<TransactionWhereInput>;
  or?: InputMaybe<Array<TransactionWhereInput>>;
  /** transaction_hash field predicates */
  transactionHash?: InputMaybe<Scalars['String']>;
  transactionHashContains?: InputMaybe<Scalars['String']>;
  transactionHashContainsFold?: InputMaybe<Scalars['String']>;
  transactionHashEqualFold?: InputMaybe<Scalars['String']>;
  transactionHashGT?: InputMaybe<Scalars['String']>;
  transactionHashGTE?: InputMaybe<Scalars['String']>;
  transactionHashHasPrefix?: InputMaybe<Scalars['String']>;
  transactionHashHasSuffix?: InputMaybe<Scalars['String']>;
  transactionHashIn?: InputMaybe<Array<Scalars['String']>>;
  transactionHashLT?: InputMaybe<Scalars['String']>;
  transactionHashLTE?: InputMaybe<Scalars['String']>;
  transactionHashNEQ?: InputMaybe<Scalars['String']>;
  transactionHashNotIn?: InputMaybe<Array<Scalars['String']>>;
};

export type TwitterQuest = Node & {
  __typename?: 'TwitterQuest';
  id: Scalars['ID'];
  quest: Quest;
  questID: Scalars['ID'];
  targetID: Scalars['String'];
  twitterEvent: TwitterQuestTwitterEvent;
};

/** A connection to a list of items. */
export type TwitterQuestConnection = {
  __typename?: 'TwitterQuestConnection';
  /** A list of edges. */
  edges?: Maybe<Array<Maybe<TwitterQuestEdge>>>;
  /** Information to aid in pagination. */
  pageInfo: PageInfo;
  /** Identifies the total count of items in the connection. */
  totalCount: Scalars['Int'];
};

/** An edge in a connection. */
export type TwitterQuestEdge = {
  __typename?: 'TwitterQuestEdge';
  /** A cursor for use in pagination. */
  cursor: Scalars['Cursor'];
  /** The item at the end of the edge. */
  node?: Maybe<TwitterQuest>;
};

/** TwitterQuestTwitterEvent is enum for the field twitter_event */
export enum TwitterQuestTwitterEvent {
  Follow = 'FOLLOW',
  Like = 'LIKE',
  Retweet = 'RETWEET'
}

/**
 * TwitterQuestWhereInput is used for filtering TwitterQuest objects.
 * Input was generated by ent.
 */
export type TwitterQuestWhereInput = {
  and?: InputMaybe<Array<TwitterQuestWhereInput>>;
  /** quest edge predicates */
  hasQuest?: InputMaybe<Scalars['Boolean']>;
  hasQuestWith?: InputMaybe<Array<QuestWhereInput>>;
  /** id field predicates */
  id?: InputMaybe<Scalars['ID']>;
  idGT?: InputMaybe<Scalars['ID']>;
  idGTE?: InputMaybe<Scalars['ID']>;
  idIn?: InputMaybe<Array<Scalars['ID']>>;
  idLT?: InputMaybe<Scalars['ID']>;
  idLTE?: InputMaybe<Scalars['ID']>;
  idNEQ?: InputMaybe<Scalars['ID']>;
  idNotIn?: InputMaybe<Array<Scalars['ID']>>;
  not?: InputMaybe<TwitterQuestWhereInput>;
  or?: InputMaybe<Array<TwitterQuestWhereInput>>;
  /** quest_id field predicates */
  questID?: InputMaybe<Scalars['ID']>;
  questIDContains?: InputMaybe<Scalars['ID']>;
  questIDContainsFold?: InputMaybe<Scalars['ID']>;
  questIDEqualFold?: InputMaybe<Scalars['ID']>;
  questIDGT?: InputMaybe<Scalars['ID']>;
  questIDGTE?: InputMaybe<Scalars['ID']>;
  questIDHasPrefix?: InputMaybe<Scalars['ID']>;
  questIDHasSuffix?: InputMaybe<Scalars['ID']>;
  questIDIn?: InputMaybe<Array<Scalars['ID']>>;
  questIDLT?: InputMaybe<Scalars['ID']>;
  questIDLTE?: InputMaybe<Scalars['ID']>;
  questIDNEQ?: InputMaybe<Scalars['ID']>;
  questIDNotIn?: InputMaybe<Array<Scalars['ID']>>;
  /** target_id field predicates */
  targetID?: InputMaybe<Scalars['String']>;
  targetIDContains?: InputMaybe<Scalars['String']>;
  targetIDContainsFold?: InputMaybe<Scalars['String']>;
  targetIDEqualFold?: InputMaybe<Scalars['String']>;
  targetIDGT?: InputMaybe<Scalars['String']>;
  targetIDGTE?: InputMaybe<Scalars['String']>;
  targetIDHasPrefix?: InputMaybe<Scalars['String']>;
  targetIDHasSuffix?: InputMaybe<Scalars['String']>;
  targetIDIn?: InputMaybe<Array<Scalars['String']>>;
  targetIDLT?: InputMaybe<Scalars['String']>;
  targetIDLTE?: InputMaybe<Scalars['String']>;
  targetIDNEQ?: InputMaybe<Scalars['String']>;
  targetIDNotIn?: InputMaybe<Array<Scalars['String']>>;
  /** twitter_event field predicates */
  twitterEvent?: InputMaybe<TwitterQuestTwitterEvent>;
  twitterEventIn?: InputMaybe<Array<TwitterQuestTwitterEvent>>;
  twitterEventNEQ?: InputMaybe<TwitterQuestTwitterEvent>;
  twitterEventNotIn?: InputMaybe<Array<TwitterQuestTwitterEvent>>;
};

/** The `UploadFile` type, represents the request for uploading a file with a certain payload. */
export type UploadFile = {
  alt?: InputMaybe<Scalars['String']>;
  file: Scalars['Upload'];
  id: Scalars['Int'];
};

export type AccountInfoQueryVariables = Exact<{
  address: Scalars['String'];
}>;


export type AccountInfoQuery = { __typename?: 'Query', accounts?: { __typename?: 'AccountConnection', edges?: Array<{ __typename?: 'AccountEdge', node?: { __typename?: 'Account', id: string } | null } | null> | null } | null };

export type AccountQuestsQueryVariables = Exact<{
  accountId: Scalars['ID'];
}>;


export type AccountQuestsQuery = { __typename?: 'Query', quests?: { __typename?: 'QuestConnection', edges?: Array<{ __typename?: 'QuestEdge', node?: { __typename?: 'Quest', id: string, title: string, description: string, points: any, game: { __typename?: 'Game', id: string }, metadata?: { __typename?: 'QuestMetadata', callToAction?: { __typename?: 'QuestCallToAction', text?: string | null, url?: string | null, redirect?: boolean | null } | null } | null, rewards: { __typename?: 'TokenConnection', edges?: Array<{ __typename?: 'TokenEdge', node?: { __typename?: 'Token', id: string } | null } | null> | null }, parent?: { __typename?: 'Quest', id: string, title: string } | null, discordGuild?: Array<{ __typename?: 'DiscordGuild', id: string }> | null, twitterQuests?: Array<{ __typename?: 'TwitterQuest', id: string }> | null } | null } | null> | null } | null, account?: { __typename?: 'Account', questProgression: { __typename?: 'AccountQuestConnection', edges?: Array<{ __typename?: 'AccountQuestEdge', node?: { __typename?: 'AccountQuest', questID: string, completed: boolean, claimed: boolean, completedAt?: any | null, claimTransaction?: { __typename?: 'Transaction', transactionHash: string } | null } | null } | null> | null } } | null };

export type ClaimQuestRewardsMutationVariables = Exact<{
  accountId: Scalars['ID'];
  questId: Scalars['ID'];
}>;


export type ClaimQuestRewardsMutation = { __typename?: 'Mutation', claimQuestRewards: any };

export type CheckDiscordQuestsMutationVariables = Exact<{
  accountId: Scalars['ID'];
}>;


export type CheckDiscordQuestsMutation = { __typename?: 'Mutation', checkDiscordQuests: boolean };

export type CheckTwitterQuestsMutationVariables = Exact<{
  accountId: Scalars['ID'];
}>;


export type CheckTwitterQuestsMutation = { __typename?: 'Mutation', checkTwitterQuests: boolean };

export type BeginLoginMutationVariables = Exact<{
  id: Scalars['String'];
}>;


export type BeginLoginMutation = { __typename?: 'Mutation', beginLogin: any };

export type FinalizeLoginMutationVariables = Exact<{
  credentials: Scalars['String'];
}>;


export type FinalizeLoginMutation = { __typename?: 'Mutation', finalizeLogin: boolean };

export type BeginRegistrationMutationVariables = Exact<{
  id: Scalars['String'];
}>;


export type BeginRegistrationMutation = { __typename?: 'Mutation', beginRegistration: any };

export type FinalizeRegistrationMutationVariables = Exact<{
  credentials: Scalars['String'];
  signer: Scalars['String'];
}>;


export type FinalizeRegistrationMutation = { __typename?: 'Mutation', finalizeRegistration: { __typename?: 'Account', id: string, contractAddress?: string | null, contracts: { __typename?: 'ContractConnection', edges?: Array<{ __typename?: 'ContractEdge', node?: { __typename?: 'Contract', id: string, deployTransaction?: { __typename?: 'Transaction', transactionHash: string } | null } | null } | null> | null } } };

export type DeployAccountMutationVariables = Exact<{
  id: Scalars['ID'];
  chainId: Scalars['ChainID'];
  starterpackIds?: InputMaybe<Array<Scalars['ID']> | Scalars['ID']>;
}>;


export type DeployAccountMutation = { __typename?: 'Mutation', deployAccount: { __typename?: 'Contract', id: string, deployTransaction?: { __typename?: 'Transaction', transactionHash: string } | null } };

export type AccountQueryVariables = Exact<{
  id: Scalars['ID'];
}>;


export type AccountQuery = { __typename?: 'Query', account?: { __typename?: 'Account', id: string, type: AccountType, contractAddress?: string | null, credential: { __typename?: 'Credential', id: string, publicKey: string }, contracts: { __typename?: 'ContractConnection', edges?: Array<{ __typename?: 'ContractEdge', node?: { __typename?: 'Contract', id: string } | null } | null> | null } } | null };

export type ContractTypeQueryVariables = Exact<{
  id: Scalars['ID'];
}>;


export type ContractTypeQuery = { __typename?: 'Query', contract?: { __typename?: 'Contract', type: ContractType } | null };

export type StarterPackQueryVariables = Exact<{
  id: Scalars['ID'];
}>;


export type StarterPackQuery = { __typename?: 'Query', game?: { __typename?: 'Game', id: string, name: string, description: string, socials: { __typename?: 'Socials', discord?: string | null, twitter?: string | null, website?: string | null }, icon?: { __typename?: 'File', uri: string } | null, profilePicture?: { __typename?: 'File', uri: string, alt?: string | null } | null, banner?: { __typename?: 'File', uri: string, alt?: string | null } | null, starterPack?: { __typename?: 'StarterPack', id: string, name?: string | null, description?: string | null, issuance?: number | null, maxIssuance?: number | null, starterPackFungibles?: Array<{ __typename?: 'StarterPackContract', amount?: any | null, contract: { __typename?: 'Contract', id: string, name?: string | null, description?: string | null, priority: number } }> | null, starterPackTokens?: Array<{ __typename?: 'StarterPackToken', amount?: any | null, token: { __typename?: 'Token', tokenID: any, contract: { __typename?: 'Contract', priority: number }, metadata?: { __typename?: 'Metadata', name?: string | null, description?: string | null } | null, thumbnail?: { __typename?: 'File', uri: string } | null } }> | null, prerequisitesQuests?: Array<{ __typename?: 'Quest', id: string, title: string, parent?: { __typename?: 'Quest', id: string } | null, metadata?: { __typename?: 'QuestMetadata', callToAction?: { __typename?: 'QuestCallToAction', text?: string | null, url?: string | null } | null } | null }> | null } | null } | null };

<<<<<<< HEAD
export type TransactionsQueryVariables = Exact<{
  contractId: Scalars['ID'];
}>;


export type TransactionsQuery = { __typename?: 'Query', transactions?: { __typename?: 'TransactionConnection', edges?: Array<{ __typename?: 'TransactionEdge', node?: { __typename?: 'Transaction', transactionHash: string, entryPointSelector?: string | null, calldata?: Array<string> | null, block?: { __typename?: 'Block', blockNumber: any, timestamp: any } | null, contract: { __typename?: 'Contract', id: string, name?: string | null, game?: { __typename?: 'Game', id: string, priority: number, icon?: { __typename?: 'File', uri: string } | null } | null }, metadata?: { __typename: 'AccountUpgrade', implementation: string } | { __typename: 'ContractDeploy', type: ContractType } | { __typename: 'FungibleTransfer', from: string, to: string, amount: any } | { __typename: 'Mint', to: string, tokenId: any, amount: any } | { __typename: 'NonFungibleTransfer', from: string, to: string, tokenId: any, amount: any } | null } | null } | null> | null } | null };
=======
export type ClaimStarterpackMutationVariables = Exact<{
  id: Scalars['ID'];
  account: Scalars['ID'];
}>;


export type ClaimStarterpackMutation = { __typename?: 'Mutation', claimStarterpack?: string | null };
>>>>>>> 0654ec07

export type AccountContractQueryVariables = Exact<{
  id: Scalars['ID'];
}>;


export type AccountContractQuery = { __typename?: 'Query', contract?: { __typename?: 'Contract', id: string, deployTransaction?: { __typename?: 'Transaction', id: string, receipt?: { __typename?: 'TransactionReceipt', status: TransactionReceiptStatus } | null } | null } | null };


export const AccountInfoDocument = `
    query AccountInfo($address: String!) {
  accounts(where: {contractAddress: $address}, first: 1) {
    edges {
      node {
        id
      }
    }
  }
}
    `;
export const useAccountInfoQuery = <
      TData = AccountInfoQuery,
      TError = unknown
    >(
      variables: AccountInfoQueryVariables,
      options?: UseQueryOptions<AccountInfoQuery, TError, TData>
    ) =>
    useQuery<AccountInfoQuery, TError, TData>(
      ['AccountInfo', variables],
      useFetchData<AccountInfoQuery, AccountInfoQueryVariables>(AccountInfoDocument).bind(null, variables),
      options
    );

useAccountInfoQuery.getKey = (variables: AccountInfoQueryVariables) => ['AccountInfo', variables];
;

export const useInfiniteAccountInfoQuery = <
      TData = AccountInfoQuery,
      TError = unknown
    >(
      variables: AccountInfoQueryVariables,
      options?: UseInfiniteQueryOptions<AccountInfoQuery, TError, TData>
    ) =>{
    const query = useFetchData<AccountInfoQuery, AccountInfoQueryVariables>(AccountInfoDocument)
    return useInfiniteQuery<AccountInfoQuery, TError, TData>(
      ['AccountInfo.infinite', variables],
      (metaData) => query({...variables, ...(metaData.pageParam ?? {})}),
      options
    )};


useInfiniteAccountInfoQuery.getKey = (variables: AccountInfoQueryVariables) => ['AccountInfo.infinite', variables];
;

export const AccountQuestsDocument = `
    query AccountQuests($accountId: ID!) {
  quests {
    edges {
      node {
        id
        title
        description
        game {
          id
        }
        points
        metadata {
          callToAction {
            text
            url
            redirect
          }
        }
        rewards {
          edges {
            node {
              id
            }
          }
        }
        parent {
          id
          title
        }
        discordGuild {
          id
        }
        twitterQuests {
          id
        }
      }
    }
  }
  account(id: $accountId) {
    questProgression {
      edges {
        node {
          questID
          completed
          claimed
          completedAt
          claimTransaction {
            transactionHash
          }
        }
      }
    }
  }
}
    `;
export const useAccountQuestsQuery = <
      TData = AccountQuestsQuery,
      TError = unknown
    >(
      variables: AccountQuestsQueryVariables,
      options?: UseQueryOptions<AccountQuestsQuery, TError, TData>
    ) =>
    useQuery<AccountQuestsQuery, TError, TData>(
      ['AccountQuests', variables],
      useFetchData<AccountQuestsQuery, AccountQuestsQueryVariables>(AccountQuestsDocument).bind(null, variables),
      options
    );

useAccountQuestsQuery.getKey = (variables: AccountQuestsQueryVariables) => ['AccountQuests', variables];
;

export const useInfiniteAccountQuestsQuery = <
      TData = AccountQuestsQuery,
      TError = unknown
    >(
      variables: AccountQuestsQueryVariables,
      options?: UseInfiniteQueryOptions<AccountQuestsQuery, TError, TData>
    ) =>{
    const query = useFetchData<AccountQuestsQuery, AccountQuestsQueryVariables>(AccountQuestsDocument)
    return useInfiniteQuery<AccountQuestsQuery, TError, TData>(
      ['AccountQuests.infinite', variables],
      (metaData) => query({...variables, ...(metaData.pageParam ?? {})}),
      options
    )};


useInfiniteAccountQuestsQuery.getKey = (variables: AccountQuestsQueryVariables) => ['AccountQuests.infinite', variables];
;

export const ClaimQuestRewardsDocument = `
    mutation ClaimQuestRewards($accountId: ID!, $questId: ID!) {
  claimQuestRewards(accountId: $accountId, questId: $questId)
}
    `;
export const useClaimQuestRewardsMutation = <
      TError = unknown,
      TContext = unknown
    >(options?: UseMutationOptions<ClaimQuestRewardsMutation, TError, ClaimQuestRewardsMutationVariables, TContext>) =>
    useMutation<ClaimQuestRewardsMutation, TError, ClaimQuestRewardsMutationVariables, TContext>(
      ['ClaimQuestRewards'],
      useFetchData<ClaimQuestRewardsMutation, ClaimQuestRewardsMutationVariables>(ClaimQuestRewardsDocument),
      options
    );
export const CheckDiscordQuestsDocument = `
    mutation CheckDiscordQuests($accountId: ID!) {
  checkDiscordQuests(accountId: $accountId)
}
    `;
export const useCheckDiscordQuestsMutation = <
      TError = unknown,
      TContext = unknown
    >(options?: UseMutationOptions<CheckDiscordQuestsMutation, TError, CheckDiscordQuestsMutationVariables, TContext>) =>
    useMutation<CheckDiscordQuestsMutation, TError, CheckDiscordQuestsMutationVariables, TContext>(
      ['CheckDiscordQuests'],
      useFetchData<CheckDiscordQuestsMutation, CheckDiscordQuestsMutationVariables>(CheckDiscordQuestsDocument),
      options
    );
export const CheckTwitterQuestsDocument = `
    mutation CheckTwitterQuests($accountId: ID!) {
  checkTwitterQuests(accountId: $accountId)
}
    `;
export const useCheckTwitterQuestsMutation = <
      TError = unknown,
      TContext = unknown
    >(options?: UseMutationOptions<CheckTwitterQuestsMutation, TError, CheckTwitterQuestsMutationVariables, TContext>) =>
    useMutation<CheckTwitterQuestsMutation, TError, CheckTwitterQuestsMutationVariables, TContext>(
      ['CheckTwitterQuests'],
      useFetchData<CheckTwitterQuestsMutation, CheckTwitterQuestsMutationVariables>(CheckTwitterQuestsDocument),
      options
    );
export const BeginLoginDocument = `
    mutation BeginLogin($id: String!) {
  beginLogin(id: $id)
}
    `;
export const useBeginLoginMutation = <
      TError = unknown,
      TContext = unknown
    >(options?: UseMutationOptions<BeginLoginMutation, TError, BeginLoginMutationVariables, TContext>) =>
    useMutation<BeginLoginMutation, TError, BeginLoginMutationVariables, TContext>(
      ['BeginLogin'],
      useFetchData<BeginLoginMutation, BeginLoginMutationVariables>(BeginLoginDocument),
      options
    );
export const FinalizeLoginDocument = `
    mutation FinalizeLogin($credentials: String!) {
  finalizeLogin(credentials: $credentials)
}
    `;
export const useFinalizeLoginMutation = <
      TError = unknown,
      TContext = unknown
    >(options?: UseMutationOptions<FinalizeLoginMutation, TError, FinalizeLoginMutationVariables, TContext>) =>
    useMutation<FinalizeLoginMutation, TError, FinalizeLoginMutationVariables, TContext>(
      ['FinalizeLogin'],
      useFetchData<FinalizeLoginMutation, FinalizeLoginMutationVariables>(FinalizeLoginDocument),
      options
    );
export const BeginRegistrationDocument = `
    mutation BeginRegistration($id: String!) {
  beginRegistration(id: $id)
}
    `;
export const useBeginRegistrationMutation = <
      TError = unknown,
      TContext = unknown
    >(options?: UseMutationOptions<BeginRegistrationMutation, TError, BeginRegistrationMutationVariables, TContext>) =>
    useMutation<BeginRegistrationMutation, TError, BeginRegistrationMutationVariables, TContext>(
      ['BeginRegistration'],
      useFetchData<BeginRegistrationMutation, BeginRegistrationMutationVariables>(BeginRegistrationDocument),
      options
    );
export const FinalizeRegistrationDocument = `
    mutation FinalizeRegistration($credentials: String!, $signer: String!) {
  finalizeRegistration(credentials: $credentials, signer: $signer) {
    id
    contractAddress
    contracts {
      edges {
        node {
          id
          deployTransaction {
            transactionHash
          }
        }
      }
    }
  }
}
    `;
export const useFinalizeRegistrationMutation = <
      TError = unknown,
      TContext = unknown
    >(options?: UseMutationOptions<FinalizeRegistrationMutation, TError, FinalizeRegistrationMutationVariables, TContext>) =>
    useMutation<FinalizeRegistrationMutation, TError, FinalizeRegistrationMutationVariables, TContext>(
      ['FinalizeRegistration'],
      useFetchData<FinalizeRegistrationMutation, FinalizeRegistrationMutationVariables>(FinalizeRegistrationDocument),
      options
    );
export const DeployAccountDocument = `
    mutation DeployAccount($id: ID!, $chainId: ChainID!, $starterpackIds: [ID!]) {
  deployAccount(id: $id, chainId: $chainId, starterpackIds: $starterpackIds) {
    id
    deployTransaction {
      transactionHash
    }
  }
}
    `;
export const useDeployAccountMutation = <
      TError = unknown,
      TContext = unknown
    >(options?: UseMutationOptions<DeployAccountMutation, TError, DeployAccountMutationVariables, TContext>) =>
    useMutation<DeployAccountMutation, TError, DeployAccountMutationVariables, TContext>(
      ['DeployAccount'],
      useFetchData<DeployAccountMutation, DeployAccountMutationVariables>(DeployAccountDocument),
      options
    );
export const AccountDocument = `
    query Account($id: ID!) {
  account(id: $id) {
    id
    type
    credential {
      id
      publicKey
    }
    contractAddress
    contracts {
      edges {
        node {
          id
        }
      }
    }
  }
}
    `;
export const useAccountQuery = <
      TData = AccountQuery,
      TError = unknown
    >(
      variables: AccountQueryVariables,
      options?: UseQueryOptions<AccountQuery, TError, TData>
    ) =>
    useQuery<AccountQuery, TError, TData>(
      ['Account', variables],
      useFetchData<AccountQuery, AccountQueryVariables>(AccountDocument).bind(null, variables),
      options
    );

useAccountQuery.getKey = (variables: AccountQueryVariables) => ['Account', variables];
;

export const useInfiniteAccountQuery = <
      TData = AccountQuery,
      TError = unknown
    >(
      variables: AccountQueryVariables,
      options?: UseInfiniteQueryOptions<AccountQuery, TError, TData>
    ) =>{
    const query = useFetchData<AccountQuery, AccountQueryVariables>(AccountDocument)
    return useInfiniteQuery<AccountQuery, TError, TData>(
      ['Account.infinite', variables],
      (metaData) => query({...variables, ...(metaData.pageParam ?? {})}),
      options
    )};


useInfiniteAccountQuery.getKey = (variables: AccountQueryVariables) => ['Account.infinite', variables];
;

export const ContractTypeDocument = `
    query ContractType($id: ID!) {
  contract(id: $id) {
    type
  }
}
    `;
export const useContractTypeQuery = <
      TData = ContractTypeQuery,
      TError = unknown
    >(
      variables: ContractTypeQueryVariables,
      options?: UseQueryOptions<ContractTypeQuery, TError, TData>
    ) =>
    useQuery<ContractTypeQuery, TError, TData>(
      ['ContractType', variables],
      useFetchData<ContractTypeQuery, ContractTypeQueryVariables>(ContractTypeDocument).bind(null, variables),
      options
    );

useContractTypeQuery.getKey = (variables: ContractTypeQueryVariables) => ['ContractType', variables];
;

export const useInfiniteContractTypeQuery = <
      TData = ContractTypeQuery,
      TError = unknown
    >(
      variables: ContractTypeQueryVariables,
      options?: UseInfiniteQueryOptions<ContractTypeQuery, TError, TData>
    ) =>{
    const query = useFetchData<ContractTypeQuery, ContractTypeQueryVariables>(ContractTypeDocument)
    return useInfiniteQuery<ContractTypeQuery, TError, TData>(
      ['ContractType.infinite', variables],
      (metaData) => query({...variables, ...(metaData.pageParam ?? {})}),
      options
    )};


useInfiniteContractTypeQuery.getKey = (variables: ContractTypeQueryVariables) => ['ContractType.infinite', variables];
;

export const StarterPackDocument = `
    query StarterPack($id: ID!) {
  game(id: $id) {
    id
    name
    description
    socials {
      discord
      twitter
      website
    }
    icon {
      uri
    }
    profilePicture {
      uri
      alt
    }
    banner {
      uri
      alt
    }
    starterPack {
      id
      name
      description
      issuance
      maxIssuance
      starterPackFungibles {
        contract {
          id
          name
          description
          priority
        }
        amount
      }
      starterPackTokens {
        token {
          tokenID
          contract {
            priority
          }
          metadata {
            name
            description
          }
          thumbnail {
            uri
          }
        }
        amount
      }
      prerequisitesQuests {
        id
        title
        parent {
          id
        }
        metadata {
          callToAction {
            text
            url
          }
        }
      }
    }
  }
}
    `;
export const useStarterPackQuery = <
      TData = StarterPackQuery,
      TError = unknown
    >(
      variables: StarterPackQueryVariables,
      options?: UseQueryOptions<StarterPackQuery, TError, TData>
    ) =>
    useQuery<StarterPackQuery, TError, TData>(
      ['StarterPack', variables],
      useFetchData<StarterPackQuery, StarterPackQueryVariables>(StarterPackDocument).bind(null, variables),
      options
    );

useStarterPackQuery.getKey = (variables: StarterPackQueryVariables) => ['StarterPack', variables];
;

export const useInfiniteStarterPackQuery = <
      TData = StarterPackQuery,
      TError = unknown
    >(
      variables: StarterPackQueryVariables,
      options?: UseInfiniteQueryOptions<StarterPackQuery, TError, TData>
    ) =>{
    const query = useFetchData<StarterPackQuery, StarterPackQueryVariables>(StarterPackDocument)
    return useInfiniteQuery<StarterPackQuery, TError, TData>(
      ['StarterPack.infinite', variables],
      (metaData) => query({...variables, ...(metaData.pageParam ?? {})}),
      options
    )};


useInfiniteStarterPackQuery.getKey = (variables: StarterPackQueryVariables) => ['StarterPack.infinite', variables];
;

<<<<<<< HEAD
export const TransactionsDocument = `
    query Transactions($contractId: ID!) {
  transactions(where: {contractID: $contractId}) {
    edges {
      node {
        block {
          blockNumber
          timestamp
        }
        transactionHash
        entryPointSelector
        calldata
        contract {
          id
          name
          game {
            id
            priority
            icon {
              uri
            }
          }
        }
        metadata {
          __typename
          ... on ContractDeploy {
            type
          }
          ... on FungibleTransfer {
            from
            to
            amount
          }
          ... on NonFungibleTransfer {
            from
            to
            tokenId
            amount
          }
          ... on AccountUpgrade {
            implementation
          }
          ... on Mint {
            to
            tokenId
            amount
          }
        }
      }
    }
  }
}
    `;
export const useTransactionsQuery = <
      TData = TransactionsQuery,
      TError = unknown
    >(
      variables: TransactionsQueryVariables,
      options?: UseQueryOptions<TransactionsQuery, TError, TData>
    ) =>
    useQuery<TransactionsQuery, TError, TData>(
      ['Transactions', variables],
      useFetchData<TransactionsQuery, TransactionsQueryVariables>(TransactionsDocument).bind(null, variables),
      options
    );

useTransactionsQuery.getKey = (variables: TransactionsQueryVariables) => ['Transactions', variables];
;

export const useInfiniteTransactionsQuery = <
      TData = TransactionsQuery,
      TError = unknown
    >(
      variables: TransactionsQueryVariables,
      options?: UseInfiniteQueryOptions<TransactionsQuery, TError, TData>
    ) =>{
    const query = useFetchData<TransactionsQuery, TransactionsQueryVariables>(TransactionsDocument)
    return useInfiniteQuery<TransactionsQuery, TError, TData>(
      ['Transactions.infinite', variables],
      (metaData) => query({...variables, ...(metaData.pageParam ?? {})}),
      options
    )};


useInfiniteTransactionsQuery.getKey = (variables: TransactionsQueryVariables) => ['Transactions.infinite', variables];
;

=======
export const ClaimStarterpackDocument = `
    mutation ClaimStarterpack($id: ID!, $account: ID!) {
  claimStarterpack(starterpackId: $id, account: $account)
}
    `;
export const useClaimStarterpackMutation = <
      TError = unknown,
      TContext = unknown
    >(options?: UseMutationOptions<ClaimStarterpackMutation, TError, ClaimStarterpackMutationVariables, TContext>) =>
    useMutation<ClaimStarterpackMutation, TError, ClaimStarterpackMutationVariables, TContext>(
      ['ClaimStarterpack'],
      useFetchData<ClaimStarterpackMutation, ClaimStarterpackMutationVariables>(ClaimStarterpackDocument),
      options
    );
>>>>>>> 0654ec07
export const AccountContractDocument = `
    query AccountContract($id: ID!) {
  contract(id: $id) {
    id
    deployTransaction {
      id
      receipt {
        status
      }
    }
  }
}
    `;
export const useAccountContractQuery = <
      TData = AccountContractQuery,
      TError = unknown
    >(
      variables: AccountContractQueryVariables,
      options?: UseQueryOptions<AccountContractQuery, TError, TData>
    ) =>
    useQuery<AccountContractQuery, TError, TData>(
      ['AccountContract', variables],
      useFetchData<AccountContractQuery, AccountContractQueryVariables>(AccountContractDocument).bind(null, variables),
      options
    );

useAccountContractQuery.getKey = (variables: AccountContractQueryVariables) => ['AccountContract', variables];
;

export const useInfiniteAccountContractQuery = <
      TData = AccountContractQuery,
      TError = unknown
    >(
      variables: AccountContractQueryVariables,
      options?: UseInfiniteQueryOptions<AccountContractQuery, TError, TData>
    ) =>{
    const query = useFetchData<AccountContractQuery, AccountContractQueryVariables>(AccountContractDocument)
    return useInfiniteQuery<AccountContractQuery, TError, TData>(
      ['AccountContract.infinite', variables],
      (metaData) => query({...variables, ...(metaData.pageParam ?? {})}),
      options
    )};


useInfiniteAccountContractQuery.getKey = (variables: AccountContractQueryVariables) => ['AccountContract.infinite', variables];
;<|MERGE_RESOLUTION|>--- conflicted
+++ resolved
@@ -3857,22 +3857,12 @@
 
 export type StarterPackQuery = { __typename?: 'Query', game?: { __typename?: 'Game', id: string, name: string, description: string, socials: { __typename?: 'Socials', discord?: string | null, twitter?: string | null, website?: string | null }, icon?: { __typename?: 'File', uri: string } | null, profilePicture?: { __typename?: 'File', uri: string, alt?: string | null } | null, banner?: { __typename?: 'File', uri: string, alt?: string | null } | null, starterPack?: { __typename?: 'StarterPack', id: string, name?: string | null, description?: string | null, issuance?: number | null, maxIssuance?: number | null, starterPackFungibles?: Array<{ __typename?: 'StarterPackContract', amount?: any | null, contract: { __typename?: 'Contract', id: string, name?: string | null, description?: string | null, priority: number } }> | null, starterPackTokens?: Array<{ __typename?: 'StarterPackToken', amount?: any | null, token: { __typename?: 'Token', tokenID: any, contract: { __typename?: 'Contract', priority: number }, metadata?: { __typename?: 'Metadata', name?: string | null, description?: string | null } | null, thumbnail?: { __typename?: 'File', uri: string } | null } }> | null, prerequisitesQuests?: Array<{ __typename?: 'Quest', id: string, title: string, parent?: { __typename?: 'Quest', id: string } | null, metadata?: { __typename?: 'QuestMetadata', callToAction?: { __typename?: 'QuestCallToAction', text?: string | null, url?: string | null } | null } | null }> | null } | null } | null };
 
-<<<<<<< HEAD
 export type TransactionsQueryVariables = Exact<{
   contractId: Scalars['ID'];
 }>;
 
 
 export type TransactionsQuery = { __typename?: 'Query', transactions?: { __typename?: 'TransactionConnection', edges?: Array<{ __typename?: 'TransactionEdge', node?: { __typename?: 'Transaction', transactionHash: string, entryPointSelector?: string | null, calldata?: Array<string> | null, block?: { __typename?: 'Block', blockNumber: any, timestamp: any } | null, contract: { __typename?: 'Contract', id: string, name?: string | null, game?: { __typename?: 'Game', id: string, priority: number, icon?: { __typename?: 'File', uri: string } | null } | null }, metadata?: { __typename: 'AccountUpgrade', implementation: string } | { __typename: 'ContractDeploy', type: ContractType } | { __typename: 'FungibleTransfer', from: string, to: string, amount: any } | { __typename: 'Mint', to: string, tokenId: any, amount: any } | { __typename: 'NonFungibleTransfer', from: string, to: string, tokenId: any, amount: any } | null } | null } | null> | null } | null };
-=======
-export type ClaimStarterpackMutationVariables = Exact<{
-  id: Scalars['ID'];
-  account: Scalars['ID'];
-}>;
-
-
-export type ClaimStarterpackMutation = { __typename?: 'Mutation', claimStarterpack?: string | null };
->>>>>>> 0654ec07
 
 export type AccountContractQueryVariables = Exact<{
   id: Scalars['ID'];
@@ -4346,7 +4336,6 @@
 useInfiniteStarterPackQuery.getKey = (variables: StarterPackQueryVariables) => ['StarterPack.infinite', variables];
 ;
 
-<<<<<<< HEAD
 export const TransactionsDocument = `
     query Transactions($contractId: ID!) {
   transactions(where: {contractID: $contractId}) {
@@ -4434,22 +4423,6 @@
 useInfiniteTransactionsQuery.getKey = (variables: TransactionsQueryVariables) => ['Transactions.infinite', variables];
 ;
 
-=======
-export const ClaimStarterpackDocument = `
-    mutation ClaimStarterpack($id: ID!, $account: ID!) {
-  claimStarterpack(starterpackId: $id, account: $account)
-}
-    `;
-export const useClaimStarterpackMutation = <
-      TError = unknown,
-      TContext = unknown
-    >(options?: UseMutationOptions<ClaimStarterpackMutation, TError, ClaimStarterpackMutationVariables, TContext>) =>
-    useMutation<ClaimStarterpackMutation, TError, ClaimStarterpackMutationVariables, TContext>(
-      ['ClaimStarterpack'],
-      useFetchData<ClaimStarterpackMutation, ClaimStarterpackMutationVariables>(ClaimStarterpackDocument),
-      options
-    );
->>>>>>> 0654ec07
 export const AccountContractDocument = `
     query AccountContract($id: ID!) {
   contract(id: $id) {
